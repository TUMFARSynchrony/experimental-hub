import base64
import logging
import cv2
import numpy
from av import VideoFrame

from server import Config
from filters.filter import Filter
from filters.simple_line_writer import SimpleLineWriter
from filters.open_face_au.rabbitmq.open_face import OpenFaceMQ
from filters.open_face_au.rabbitmq.mq_publisher import MQPublisher
from filters.open_face_au.rabbitmq.mq_consumer import MQConsumer
from filters.open_face_au.zmq.open_face import OpenFace
from filters.open_face_au.zmq.open_face_au_extractor import OpenFaceAUExtractor


class OpenFaceAUFilter(Filter):
    """OpenFace AU Extraction filter."""

    frame: int
    data: dict
    open_face: OpenFace
    publisher: MQPublisher
    consumer: MQConsumer
    enable_rabbitmq: bool

    def __init__(self, config, audio_track_handler, video_track_handler, participant):
        super().__init__(config, audio_track_handler, video_track_handler)
        self.logger = logging.getLogger("OpenFaceAUFilter")

        self.data = {"intensity": {"AU06": "-", "AU12": "-"}}
        self.frame = 0
        self.participant = participant
        self.enable_rabbitmq = Config().enable_rabbitmq
        if self.enable_rabbitmq:
            self.open_face = OpenFaceMQ(participant["participant_id"])
            self.setup(participant)
            #TODO: reset queue & csv file & frame when experiment starts or start everything when experiment starts
        else:
            self.au_extractor = OpenFaceAUExtractor()
            self.line_writer = SimpleLineWriter()


    def __del__(self):
        del self.publisher, self.consumer, self.open_face

    @staticmethod
    def name() -> str:
        return "OPENFACE_AU"

    @staticmethod
    def type() -> str:
        return "SESSION"

    @staticmethod
<<<<<<< HEAD
    def get_filter_json(self) -> object:
        # For docstring see filters.filter.Filter or hover over function declaration
        name = self.name(self)
        id = name.lower()
        id = id.replace("_", "-")
        return {
            "name": name,
            "id": id,
            "channel": "video",
            "groupFilter": False,
            "config": {},
        }
    
    def setup(self, participant: dict) -> None:
        self.consumer = MQConsumer(f"{participant['participant_id']}.callback", participant["session_id"])
        self.publisher = MQPublisher(participant["participant_id"], participant["participant_id"], f"{participant['participant_id']}.callback")
    
    def reset(self) -> None:
        self.consumer.reset()
        self.publisher.reset()
=======
    def channel() -> str:
        return "video"
>>>>>>> 7fd97555

    async def process(
        self, original: VideoFrame, ndarray: numpy.ndarray, reset: bool = False
    ) -> numpy.ndarray:
        self.frame = self.frame + 1

        # If ROI is sent from the OpenFace, only send that region
        if "roi" in self.data.keys() and self.data["roi"]["width"] != 0:
            roi = self.data["roi"]
            ndarray = ndarray[
                    roi["y"] : (roi["y"] + roi["height"]),
                    roi["x"] : (roi["x"] + roi["width"]),
                    ]

        if self.enable_rabbitmq:
            is_success, image_enc = cv2.imencode(".png", ndarray)

            if not is_success:
                self.logger.error(f"Failed to encode image to opencv, frame {self.frame}")
                return ndarray
            
            im_bytes = bytearray(image_enc.tobytes())
            im_64 = base64.b64encode(im_bytes)

            if self.publisher is not None:
                self.publisher.publish(im_64, str(self.frame))
        else:
            exit_code, msg, result = self.au_extractor.extract(ndarray)

            if exit_code == 0:
                self.data = result
                # TODO: use correct frame
                # if a frame is skipped, data corresponds to a frame before current frame, but self.frame does not

            # Put text on image
            au06 = self.data["intensity"]["AU06"]
            au12 = self.data["intensity"]["AU12"]
            ndarray = self.line_writer.write_lines(
                ndarray, [f"AU06: {au06}", f"AU12: {au12}", msg]
            )

        return ndarray

    async def cleanup(self) -> None:
        del self<|MERGE_RESOLUTION|>--- conflicted
+++ resolved
@@ -53,7 +53,6 @@
         return "SESSION"
 
     @staticmethod
-<<<<<<< HEAD
     def get_filter_json(self) -> object:
         # For docstring see filters.filter.Filter or hover over function declaration
         name = self.name(self)
@@ -70,14 +69,9 @@
     def setup(self, participant: dict) -> None:
         self.consumer = MQConsumer(f"{participant['participant_id']}.callback", participant["session_id"])
         self.publisher = MQPublisher(participant["participant_id"], participant["participant_id"], f"{participant['participant_id']}.callback")
-    
-    def reset(self) -> None:
-        self.consumer.reset()
-        self.publisher.reset()
-=======
+
     def channel() -> str:
         return "video"
->>>>>>> 7fd97555
 
     async def process(
         self, original: VideoFrame, ndarray: numpy.ndarray, reset: bool = False

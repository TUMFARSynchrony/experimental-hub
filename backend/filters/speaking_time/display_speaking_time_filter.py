import cv2
import numpy
from .audio_speaking_time_filter import AudioSpeakingTimeFilter
from av import VideoFrame

from filters.filter import Filter
<<<<<<< HEAD
=======

>>>>>>> f73fd282

class DisplaySpeakingTimeFilter(Filter):
    _speaking_time_filter: AudioSpeakingTimeFilter

    async def complete_setup(self) -> None:
        speaking_time_filter_id = self._config["config"]["filterId"]["value"]
        speaking_time_filter = self.audio_track_handler.filters[speaking_time_filter_id]
        self._speaking_time_filter = speaking_time_filter  # type: ignore

    @staticmethod
    def name(self) -> str:
        return "DISPLAY_SPEAKING_TIME"

    @staticmethod
    def filter_type(self) -> str:
        return "SESSION"

    @staticmethod
    def get_filter_json(self) -> object:
        # For docstring see filters.filter.Filter or hover over function declaration
        name = self.name(self)
        id = name.lower()
        id = id.replace("_", "-")
        return {
            "name": name,
            "id": id,
            "channel": "video",
            "groupFilter": False,
            "config": {
                "filterId": {
<<<<<<< HEAD
                    "defaultValue": ["audio-speaking-time"],
                    "value": "audio-speaking-time",
=======
                    "defaultValue": ["AUDIO_SPEAKING_TIME"],
                    "value": "",
                    "requiresOtherFilter": True,
>>>>>>> f73fd282
                },
            },
        }

    async def process(
        self, original: VideoFrame, ndarray: numpy.ndarray
    ) -> numpy.ndarray:
        height, _, _ = ndarray.shape
        origin = (10, height - 10)
        font = cv2.FONT_HERSHEY_SIMPLEX
        font_size = 1
        thickness = 3
        color = (0, 255, 0)
        """
        if self._speaking_time_filter.has_spoken:
            self._speaking_time_filter.speaking_time += self._speaking_time_filter.sample_rate // original.pts
            self._speaking_time_filter.seconds = self._speaking_time_filter.speaking_time // self._speaking_time_filter.sample_rate
        """
        text = str(self._speaking_time_filter.seconds)

        # Put text on image
        ndarray = cv2.putText(ndarray, text, origin, font, font_size, color, thickness)

        # Return modified frame
        return ndarray<|MERGE_RESOLUTION|>--- conflicted
+++ resolved
@@ -4,10 +4,6 @@
 from av import VideoFrame
 
 from filters.filter import Filter
-<<<<<<< HEAD
-=======
-
->>>>>>> f73fd282
 
 class DisplaySpeakingTimeFilter(Filter):
     _speaking_time_filter: AudioSpeakingTimeFilter
@@ -38,14 +34,9 @@
             "groupFilter": False,
             "config": {
                 "filterId": {
-<<<<<<< HEAD
-                    "defaultValue": ["audio-speaking-time"],
-                    "value": "audio-speaking-time",
-=======
                     "defaultValue": ["AUDIO_SPEAKING_TIME"],
                     "value": "",
                     "requiresOtherFilter": True,
->>>>>>> f73fd282
                 },
             },
         }

--- conflicted
+++ resolved
@@ -223,84 +223,6 @@
     def validate_dict(data) -> TypeGuard[FilterDict]:
         return util.check_valid_typeddict_keys(data, FilterDict)
 
-<<<<<<< HEAD
-    @staticmethod
-    @abstractmethod
-    def get_filter_json(self) -> dict[str, Any]:
-        """Provide config of the filters.
-
-        It requires name, id, channel, groupFilter and config
-        name and id are collected from the name() method
-        channel is either "audio" or "video"
-        groupFilter is a boolean
-        config is a dictionary of dictionaries which can be also empty
-        """
-        raise NotImplementedError(
-            f"{self} is missing it's implementation of the static abstract get_filter_json() method."
-        )
-
-    def validate_filter_json(self, filter_json) -> bool:
-        """Validate the get_filter_json."""
-        for config in filter_json["config"]:
-            if isinstance(filter_json["config"][config]["defaultValue"], list):
-                for defaultValue in filter_json["config"][config]["defaultValue"]:
-                    if not isinstance(defaultValue, str):
-                        raise ValueError(
-                            f"{self} has an incorrect type in config > {config}"
-                            + " > defaultValue > {defaultValue}. It has to be type "
-                            + "of string."
-                        )
-                if not isinstance(filter_json["config"][config]["value"], str):
-                    raise ValueError(
-                        f"{self} has an incorrect type in config > {config} > value. "
-                        + "It has to be type of string."
-                    )
-                if not isinstance(
-                    filter_json["config"][config]["requiresOtherFilter"], bool
-                ):
-                    raise ValueError(
-                        f"{self} has an incorrect type in config > {config} > "
-                        + "requiresOtherFilter. It has to be type of boolean."
-                    )
-                if filter_json["config"][config]["requiresOtherFilter"]:
-                    self.name_of_other_filter_exists(
-                        self, filter_json["config"][config]["defaultValue"][0]
-                    )
-
-            elif isinstance(filter_json["config"][config]["defaultValue"], int):
-                if not (
-                    isinstance(filter_json["config"][config]["min"], int)
-                    and isinstance(filter_json["config"][config]["max"], int)
-                    and isinstance(filter_json["config"][config]["step"], (float, int))
-                    and isinstance(filter_json["config"][config]["value"], int)
-                ):
-                    raise ValueError(
-                        f"{self} has an incorrect type in config > {config}. "
-                        + "All fields need to be of type int."
-                    )
-            else:
-                return False
-        return (
-            isinstance(filter_json["name"], str)
-            and isinstance(filter_json["id"], str)
-            and isinstance(filter_json["channel"], str)
-            and isinstance(filter_json["groupFilter"], bool)
-            and isinstance(filter_json["config"], dict)
-        )
-
-    def name_of_other_filter_exists(self, name):
-        for filter in Filter.__subclasses__():
-            if filter.name(filter) == name:
-                return True
-
-        raise ValueError(
-            f"{self}'s get_filter_json is incorrect. "
-            + "In config > {config} > defaultValue > {name} the name does not exist."
-            + "Check for misspellings."
-        )
-
-=======
->>>>>>> f3db2221
     def __repr__(self) -> str:
         """Get string representation for this filter."""
         return (

from __future__ import annotations
from typing import Literal, TYPE_CHECKING

from filters.filter_utils import get_filter_dict

if TYPE_CHECKING:
    from hub.track_handler import TrackHandler

from filters import FilterDict, Filter, MuteVideoFilter, MuteAudioFilter

from hub.exceptions import ErrorDictException


def create_filter(
    filter_config: FilterDict,
    audio_track_handler: TrackHandler,
    video_track_handler: TrackHandler,
) -> Filter:
    """Create a filter based on `type` of `filter_config`.

    Parameters
    ----------
    filter_config : filters.FilterDict
        Filter config used to determine type of filter.  Also passed to new filter.
    audio_track_handler : TrackHandler
        The audio TrackHandler to assign
    video_track_handler : TrackHandler
        The video TrackHandler to assign

    Raises
    ------
    hub.exceptions.ErrorDictException
        If the filter type is unknown.
    """
    filter_name = filter_config["name"]

    filters = get_filter_dict()

    if filter_name not in filters:
        raise ErrorDictException(
            code=404,
            type="UNKNOWN_FILTER_TYPE",
            description=f'Unknown filter type "{filter_name}".',
        )

    return filters[filter_name](filter_config, audio_track_handler, video_track_handler)


def init_mute_filter(
    kind: Literal["audio", "video"],
    audio_track_handler: TrackHandler,
    video_track_handler: TrackHandler,
) -> MuteAudioFilter | MuteVideoFilter:
    """Initialize audio and video mute filter.

    Parameters
    ----------
    kind : Literal["audio", "video"]
        Decides which kind of mute filter is returned.
    audio_track_handler : TrackHandler
        The audio TrackHandler to assign
    video_track_handler : TrackHandler
        The video TrackHandler to assign

    Returns
    -------
    A MuteAudioFilter or MuteVideoFilter, depending on the given "kind".
    """
    if kind == "audio":
        return MuteAudioFilter(
<<<<<<< HEAD
            {"id": "0", "name": "MUTE_AUDIO"},
=======
            {
                "name": "MUTE_AUDIO",
                "id": "0",
                "channel": "audio",
                "groupFilter": False,
                "config": {},
            },
>>>>>>> f73fd282
            audio_track_handler,
            video_track_handler,
        )
    else:
        return MuteVideoFilter(
<<<<<<< HEAD
            {"id": "0", "name": "MUTE_VIDEO"},
=======
            {
                "name": "MUTE_VIDEO",
                "id": "0",
                "channel": "video",
                "groupFilter": False,
                "config": {},
            },
>>>>>>> f73fd282
            audio_track_handler,
            video_track_handler,
        )<|MERGE_RESOLUTION|>--- conflicted
+++ resolved
@@ -68,9 +68,6 @@
     """
     if kind == "audio":
         return MuteAudioFilter(
-<<<<<<< HEAD
-            {"id": "0", "name": "MUTE_AUDIO"},
-=======
             {
                 "name": "MUTE_AUDIO",
                 "id": "0",
@@ -78,15 +75,11 @@
                 "groupFilter": False,
                 "config": {},
             },
->>>>>>> f73fd282
             audio_track_handler,
             video_track_handler,
         )
     else:
         return MuteVideoFilter(
-<<<<<<< HEAD
-            {"id": "0", "name": "MUTE_VIDEO"},
-=======
             {
                 "name": "MUTE_VIDEO",
                 "id": "0",
@@ -94,7 +87,6 @@
                 "groupFilter": False,
                 "config": {},
             },
->>>>>>> f73fd282
             audio_track_handler,
             video_track_handler,
         )
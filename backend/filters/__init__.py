--- conflicted
+++ resolved
@@ -18,12 +18,8 @@
 from .delay import DelayFilter
 from .open_face_au import OpenFaceAUFilter
 from .glasses_detection import SimpleGlassesDetection
-<<<<<<< HEAD
-from .speaking_time import DisplaySpeakingTimeFilter, AudioSpeakingTimeFilter
 from .ping import PingFilter
-=======
 from .speaking_time import SpeakingTimeFilter
->>>>>>> 8376b54e
 
 # Do not import filters after here
 from . import filter_factory

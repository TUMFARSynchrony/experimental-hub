--- conflicted
+++ resolved
@@ -52,11 +52,7 @@
         return "TEST"
 
     @staticmethod
-<<<<<<< HEAD
     def get_filter_json(self) -> dict[str, Any]:
-=======
-    def get_filter_json(self) -> object:
->>>>>>> f73fd282
         # For docstring see filters.filter.Filter or hover over function declaration
         name = self.name(self)
         id = name.lower()
@@ -69,7 +65,6 @@
             "config": {},
         }
 
-<<<<<<< HEAD
     async def get_filter_data(self) -> None | FilterDataDict:
         dict: FilterDataDict = {
             "id": self.id,
@@ -77,8 +72,6 @@
         }
         return dict
 
-=======
->>>>>>> f73fd282
     async def process(self, _, ndarray: numpy.ndarray) -> numpy.ndarray:
         height, _, _ = ndarray.shape
         origin = (10, height - 10)

"""Provides the multiprocessing Connection wrapper: ConnectionSubprocess."""

import sys
import time
import json
import logging
import asyncio
from os.path import join
from aiortc import RTCSessionDescription
from typing import Any, Callable, Coroutine, Tuple
from asyncio.subprocess import Process, PIPE, create_subprocess_exec

from connection.messages import (
    ConnectionAnswerDict,
    ConnectionOfferDict,
    RTCSessionDescriptionDict,
    ConnectionStatsDict
)
from hub import BACKEND_DIR
from server import Config
from hub.exceptions import ErrorDictException
from connection.connection_state import ConnectionState
from connection.connection_interface import ConnectionInterface
from hub.subprocess_logging import handle_log_from_subprocess
from filter_api import FilterAPI, FilterSubprocessReceiver

from custom_types.error import ErrorDict
from filters import FilterDict
from filters.filter_data_dict import FilterDataDict
from custom_types.message import MessageDict
from session.data.participant.participant_summary import ParticipantSummaryDict

class ConnectionSubprocess(ConnectionInterface):
    """Wrapper executing a hub.connection.Connection on a dedicated subprocess.

    Relays all logging and events from the Connection.

    Implements hub.connection_interface.ConnectionInterface.

    Extends AsyncIOEventEmitter, providing the following events:
    - `state_change` : hub.connection_state.ConnectionState
        Emitted when the state of this connection changes.
    """

    _config: Config
    _offer: RTCSessionDescriptionDict
    _log_name_suffix: str
    _message_handler: Callable[[MessageDict], Coroutine[Any, Any, None]]
    _initial_audio_filters: list[FilterDict]
    _initial_video_filters: list[FilterDict]
    _initial_audio_group_filters: list[FilterDict]
    _initial_video_group_filters: list[FilterDict]
    _filter_receiver: FilterSubprocessReceiver
    _record_data: tuple
    _participant: dict | None

    __lock: asyncio.Lock
    _running: bool
    _process: Process | None
    _state: ConnectionState
    _logger: logging.Logger
    _tasks: list[asyncio.Task]
    _command_nr: int
    _responses: dict[int, asyncio.Queue[dict]]

    _local_description_received: asyncio.Event
    _local_description: RTCSessionDescription | None

    def __init__(
        self,
        offer: RTCSessionDescriptionDict,
        message_handler: Callable[[MessageDict], Coroutine[Any, Any, None]],
        log_name_suffix: str,
        config: Config,
        audio_filters: list[FilterDict],
        video_filters: list[FilterDict],
        audio_group_filters: list[FilterDict],
        video_group_filters: list[FilterDict],
        filter_api: FilterAPI,
        record_data: tuple,
        participant: dict | None = None
    ):
        """Create new ConnectionSubprocess.

        Parameters
        ----------
        offer : connection.messages.rtc_session_description_dict.RTCSessionDescriptionDict
            Initial connection offer.
        message_handler : function (custom_typed.message.MessageDict) -> None
            Handler for incoming messages over the datachannel.  Incoming messages will
            be parsed and type checked (only top level, not including contents of data).
        log_name_suffix : str
            Suffix for logger.  Format: Connection-<log_name_suffix>.
        config : hub.config.Config
            Hub config.
        audio_filters : list of custom_types.filter.FilterDict
            Default audio filters for this connection.
        video_filters : list of custom_types.filter.FilterDict
            Default video filters for this connection.
        record_data : tuple
            Boolean flag for recording the experiment and the path where the recordings will be saved.

        See Also
        --------
        connection_subprocess_factory :
            Factory function to create a new ConnectionSubprocess and get the
            ConnectionSubprocess as well as the response to the initial offer.
        """
        super().__init__()
        self._config = config
        self._offer = offer
        self._log_name_suffix = log_name_suffix
        self._message_handler = message_handler
        self._initial_audio_filters = audio_filters
        self._initial_video_filters = video_filters
        self._initial_audio_group_filters = audio_group_filters
        self._initial_video_group_filters = video_group_filters
        self._record_data = record_data
        self._participant = participant

        self.__lock = asyncio.Lock()
        self._running = True
        self._process = None
        self._state = ConnectionState.NEW
        self._logger = logging.getLogger("ConnectionSubprocess")
        self._filter_receiver = FilterSubprocessReceiver(filter_api)

        self._local_description_received = asyncio.Event()
        self._local_description = None

        self._command_nr = 0
        self._responses = {}

        self._tasks = [
            asyncio.create_task(self._run(), name="ConnectionSubprocess.run")
        ]

    @property
    def state(self) -> ConnectionState:
        # For docstring see ConnectionInterface or hover over function declaration
        return self._state

    async def create_subscriber_proposal(
        self, participant_summary: ParticipantSummaryDict | str | None
    ) -> ConnectionOfferDict:
        # For docstring see ConnectionInterface or hover over function declaration
        # Send command and wait for response.
        offer = await self._send_command_wait_for_response(
            "CREATE_PROPOSAL", participant_summary
        )
        return offer

    async def handle_subscriber_offer(
        self, offer: ConnectionOfferDict
    ) -> ConnectionAnswerDict:
        # For docstring see ConnectionInterface or hover over function declaration
        # Send command and wait for response.
        answer = await self._send_command_wait_for_response("HANDLE_OFFER", offer)
        return answer

    async def get_local_description(self) -> RTCSessionDescription:
        """Get localdescription.  Blocks until subprocess sends localdescription."""
        self._logger.debug("Wait for local_description")
        await self._local_description_received.wait()
        self._logger.debug("Return local_description")
        assert self._local_description is not None
        return self._local_description

    async def stop(self) -> None:
        # For docstring see ConnectionInterface or hover over function declaration
        self._logger.debug("Stopping ConnectionSubprocess")
        if self._process is not None and self._process.returncode is None:
            self._process.terminate()
        async with self.__lock:
            self._running = False
        current_task = asyncio.current_task()
        tasks = [t for t in self._tasks if t is not current_task]
        await asyncio.gather(*tasks)
        await self._log_final_stdout_stderr()
        self._set_state(ConnectionState.CLOSED)
        self._logger.debug("Stop complete")

    async def send(self, data: MessageDict | dict) -> None:
        # For docstring see ConnectionInterface or hover over function declaration
        await self._send_command("SEND", data)

    async def stop_subconnection(self, subconnection_id: str) -> None:
        # For docstring see ConnectionInterface or hover over function declaration
        await self._send_command("STOP_SUBCONNECTION", subconnection_id)

    async def set_muted(self, video: bool, audio: bool) -> None:
        # For docstring see ConnectionInterface or hover over function declaration
        await self._send_command("SET_MUTED", (video, audio))

    async def set_video_filters(self, filters: list[FilterDict]) -> None:
        # For docstring see ConnectionInterface or hover over function declaration
        await self._send_command("SET_VIDEO_FILTERS", filters)

    async def set_audio_filters(self, filters: list[FilterDict]) -> None:
        # For docstring see ConnectionInterface or hover over function declaration
        await self._send_command("SET_AUDIO_FILTERS", filters)

    async def set_video_group_filters(
        self, group_filters: list[FilterDict], ports: list[int]
    ) -> None:
        # For docstring see ConnectionInterface or hover over function declaration
        await self._send_command("SET_VIDEO_GROUP_FILTERS", (group_filters, ports))

    async def set_audio_group_filters(
        self, group_filters: list[FilterDict], ports: list[int]
    ) -> None:
        # For docstring see ConnectionInterface or hover over function declaration
        await self._send_command("SET_AUDIO_GROUP_FILTERS", (group_filters, ports))

    async def start_recording(self) -> None:
        # For docstring see ConnectionInterface or hover over function declaration
        await self._send_command("START_RECORDING", None)

    async def stop_recording(self) -> None:
        # For docstring see ConnectionInterface or hover over function declaration
        await self._send_command("STOP_RECORDING", None)
    
    async def reset_filter(self) -> None:
        # For docstring see ConnectionInterface or hover over function declaration
        await self._send_command("RESET_FILTER", None)
    
    async def get_connection_stats(self, session_id: str, participant_id: str) -> None:
        # For docstring see ConnectionInterface or hover over function declaration
        # Send command and wait for response.
        await self._send_command(
            "CONNECTION_STATS", (session_id, participant_id)
        )

    async def get_video_filters_data(self, id, name) -> list[FilterDataDict]:
        answer = await self._send_command_wait_for_response(
            "GET_VIDEO_FILTERS", {"id": id, "name": name}
        )
        return answer

    async def get_audio_filters_data(self, id, name) -> list[FilterDataDict]:
        answer = await self._send_command_wait_for_response(
            "GET_AUDIO_FILTERS", {"id": id, "name": name}
        )
        return answer

    def _set_state(self, state: ConnectionState) -> None:
        """Set connection state and emit `state_change` event."""
        if self._state == state:
            return

        self._logger.debug(f"ConnectionState is: {state}")
        self._state = state
        self.emit("state_change", state)

    async def _run(self) -> None:
        """Run this subprocess.

        Should be called in new process, returns when child process finished.
        """
        self._logger.debug("Starting subprocess")

        # Start subprocess
        program = [
            sys.executable,
            join(BACKEND_DIR, "subprocess_main.py"),
            "-l",
            self._log_name_suffix,
            "-o",
            json.dumps(self._offer),
            "--audio-filters",
            json.dumps(self._initial_audio_filters),
            "--video-filters",
            json.dumps(self._initial_video_filters),
            "--audio-group-filters",
            json.dumps(self._initial_audio_group_filters),
            "--video-group-filters",
            json.dumps(self._initial_video_group_filters),
            "--record-data",
            json.dumps(self._record_data),
            "--participant-data",
            json.dumps(self._participant),
        ]
        program_summary = program[:5] + [
            program[5][:10] + ("..." if len(program[5]) >= 10 else "")
        ]

        self._process = await create_subprocess_exec(
            *program, stdin=PIPE, stderr=PIPE, stdout=PIPE
        )
        self._logger = logging.getLogger(f"ConnectionSubprocess-{self._process.pid}")
        self._logger.debug(
            f"Subprocess started. Program: {program_summary}, PID: {self._process.pid}"
        )

        # Create task listening for messages from subprocess
        self._tasks.append(
            asyncio.create_task(
                self._wait_for_messages(),
                name="ConnectionSubprocess._wait_for_messages",
            )
        )
        if self._config.ping_subprocesses > 0:
            self._tasks.append(
                asyncio.create_task(
                    self._ping(self._config.ping_subprocesses),
                    name="ConnectionSubprocess.ping",
                ),
            )

    async def _ping(self, interval: float) -> None:
        """Send PING message in interval, until self._running is False.

        Used for debugging.

        Parameters
        ----------
        interval : float
            Time between `PING` commands.
        """
        await asyncio.sleep(6)
        self._logger.debug("Start PING loop")
        while True:
            async with self.__lock:
                if not self._running:
                    return
            await self._send_command("PING", time.time())
            await asyncio.sleep(interval)

    async def _wait_for_messages(self) -> None:
        """Receive and handle messages from subprocess via stdout."""
        if self._process is None:
            self._logger.error(
                "Failed to listen for messages from subprocess, _process is None"
            )
            return
        if self._process.stdout is None:
            self._logger.error(
                "Failed to listen for messages from subprocess, _process.stdout is None"
            )
            return

        while True:
            async with self.__lock:
                if not self._running:
                    return

            try:
                msg = await self._process.stdout.readline()
            except ValueError:
                self._logger.error("readline() failed, message was to long.")
                continue

            if len(msg) == 0:
                self._logger.debug(
                    "Stop listening for messages from subprocess, len(msg) == 0"
                )
                await self.stop()
                break

            try:
                parsed = json.loads(msg)
            except (json.JSONDecodeError, TypeError) as e:
                self._logger.debug(f"Msg: {msg}, len: {len(msg)}")
                self._logger.error(f"Failed to parse message from subprocess: {e}")
                continue

            await self._handle_process_message(parsed)

    async def _handle_process_message(self, msg: dict) -> None:
        """Handle a message / command from the subprocess.

        Parameters
        ----------
        msg : dict
            message received from subprocess.
        """
        data = msg["data"]
        command = msg["command"]
        command_nr = msg["command_nr"]

        # self._logger.debug(
        #     f"Received {command} command from subprocess, nr: {command_nr}, data: {data}"
        # )

        match command:
            case "FILTER_API":
                # Forward FILTER_API requests to FilterSubprocessReceiver
                await self._filter_receiver.handle(data)
            case "SET_LOCAL_DESCRIPTION":
                self._local_description = RTCSessionDescription(
                    data["sdp"], data["type"]
                )
                self._local_description_received.set()
            case "PONG":
                t = time.time()
                rtt = round((t - data["original"]) * 1000, 2)
                to_time = round((data["subprocess_time"] - data["original"]) * 1000, 2)
                back_time = round((t - data["subprocess_time"]) * 1000, 2)
                self._logger.debug(
                    f"Subprocess ping: RTT: {rtt}ms, to subprocess: {to_time}ms, back: "
                    f"{back_time}ms"
                )
            case "STATE_CHANGE":
                self._set_state(ConnectionState(data))
            case "API":
                await self._message_handler(data)
<<<<<<< HEAD
            case "CONNECTION_PROPOSAL" | "CONNECTION_ANSWER" | "CONNECTION_STATS_ANSWER":
=======
            case "CONNECTION_PROPOSAL" | "CONNECTION_ANSWER" | "ACTIVE_VIDEO_FILTERS" | "ACTIVE_AUDIO_FILTERS":
>>>>>>> 7fd97555
                await self._set_answer(command_nr, data)
            case "LOG":
                handle_log_from_subprocess(data, self._logger)
            case _:
                self._logger.error(f"Unrecognized command from subprocess: {command}")

    async def _log_final_stdout_stderr(self) -> None:
        """Wait for and log potential output on stdout and stderr of exited subprocess.

        Will wait for the subprocess to exit.  Should not be called while listening
        directly to stdout or stderr.
        """
        if self._process is None:
            return

        self._logger.debug("Wait for final stdout and stderr from subprocess")
        stdout, stderr = await self._process.communicate()
        self._logger.debug(
            f"Subprocess exited with returncode: {self._process.returncode}"
        )
        if stdout:
            self._logger.debug(f"[stdout START]:\n {stdout.decode()}\n[stdout END]")
        if stderr:
            self._logger.error(f"[stderr START]:\n {stderr.decode()}\n[stderr END]")

    async def _set_answer(self, command_nr: int, data: dict):
        """Save a answer in `_responses`"""
        queue = self._responses.get(command_nr)
        if queue is None:
            self._logger.error(
                f"Did not find queue for response with command_nr: {command_nr}"
            )
            self._logger.error(f"{command_nr} data: {data}")
            return
        await queue.put(data)

    async def _send_command_wait_for_response(
        self,
        command: str,
        data: str
        | int
        | float
        | dict
        | None
        | tuple
        | ParticipantSummaryDict
        | ConnectionOfferDict
        | MessageDict,
        timeout: int | None = None,
        retries: int = 1,
    ) -> dict | None:
        """Send a command including unique command_nr and wait for response.

        Parameters
        ----------
        command : str
            Command / operator for message.
        data : ...
            Data for command / operator.
        timeout : int or None, default None
            timeout for waiting for response
        retries : int = 1
            If > 0, the command will be send again after `timeout` expired.

        Returns
        -------
        None or dict
            None if no response was received, otherwise response

        Raises
        ------
        ErrorDictException
            If the subprocess returned an error custom_types.message.Message.
        """
        for attempt in range(retries + 1):
            if attempt > 0:
                self._logger.debug(
                    f"Retry sending {command}. Attempt: {attempt + 1}/{retries + 1}"
                )
            command_nr = self._command_nr
            self._command_nr += 1
            responseQueue = asyncio.Queue(maxsize=2)
            self._responses[command_nr] = responseQueue

            # Send command and wait for response.  Response should be added to Queue
            # in self._responses[command_num] using _set_answer
            await self._send_command(command, data, command_nr)
            try:
                answer = await asyncio.wait_for(responseQueue.get(), timeout)
            except asyncio.TimeoutError:
                continue
            finally:
                # Remove queue from _responses
                self._responses.pop(command_nr)

            if "type" in answer and answer["type"] == "ERROR":
                err: ErrorDict = answer["data"]
                raise ErrorDictException(
                    code=err["code"], type=err["type"], description=err["description"]
                )

            return answer

    async def _send_command(
        self,
        command: str,
        data: str
        | int
        | float
        | dict
        | None
        | tuple
        | ParticipantSummaryDict
        | ConnectionOfferDict
        | MessageDict
        | list,
        command_nr: int = -1,
    ) -> None:
        """Send command to subprocess via stdin.

        Parameters
        ----------
        command : str
            Command / operator for message.
        data : ...
            Data for command / operator.
        command_nr : int, optional
            Command nr identifying commands with responses.  Only required if response
            must be identified with request.
        """
        data = json.dumps({"command": command, "data": data, "command_nr": command_nr})
        self._logger.debug(data)
        if self._process is None:
            self._logger.error(f"Failed send {data}, _process is None")
            return
        if self._process.stdin is None:
            self._logger.error(f"Failed send {data}, _process.stdin is None")
            return

        async with self.__lock:
            if not self._running:
                self._logger.debug(
                    f"Not sending {command} command, because running is false"
                )
                return
            self._process.stdin.write(data.encode("utf-8") + b"\n")
            await self._process.stdin.drain()


ConnectionInterface.register(ConnectionSubprocess)


async def connection_subprocess_factory(
    offer: RTCSessionDescription,
    message_handler: Callable[[MessageDict], Coroutine[Any, Any, None]],
    log_name_suffix: str,
    config: Config,
    audio_filters: list[FilterDict],
    video_filters: list[FilterDict],
    audio_group_filters: list[FilterDict],
    video_group_filters: list[FilterDict],
    filter_api: FilterAPI,
    record_data: tuple,
    participant: dict | None = None
) -> Tuple[RTCSessionDescription, ConnectionSubprocess]:
    """Instantiate new ConnectionSubprocess.

    Parameters
    ----------
    offer : aiortc.RTCSessionDescription
        WebRTC offer for building the connection to the client.
    message_handler : function (message: custom_types.message.MessageDict) -> None
        Message handler for ConnectionSubprocess.  ConnectionSubprocess will pass parsed
        MessageDicts to this handler.
    log_name_suffix : str
        Suffix for logger used in Connection.  Format: Connection-<log_name_suffix>.
    audio_filters : list of custom_types.filter.FilterDict
        Default audio filters for this connection.
    video_filters : list of custom_types.filter.FilterDict
        Default video filters for this connection.
    audio_group_filters : list of custom_types.filter.FilterDict
        Default audio group filters for this connection.
    video_group_filters : list of custom_types.filter.FilterDict
        Default video group filters for this connection.
    record_data : tuple
        Boolean flag for recording the experiment and the path where the recordings will be saved.

    Returns
    -------
    tuple with aiortc.RTCSessionDescription, hub.connection_subprocess.ConnectionSubprocess
        WebRTC answer that should be send back to the client and a ConnectionSubprocess.
    """
    offer_dict = RTCSessionDescriptionDict(sdp=offer.sdp, type=offer.type)  # type: ignore

    connection = ConnectionSubprocess(
        offer_dict,
        message_handler,
        log_name_suffix,
        config,
        audio_filters,
        video_filters,
        audio_group_filters,
        video_group_filters,
        filter_api,
        record_data,
        participant
    )

    local_description = await connection.get_local_description()

    return (local_description, connection)<|MERGE_RESOLUTION|>--- conflicted
+++ resolved
@@ -219,10 +219,6 @@
     async def stop_recording(self) -> None:
         # For docstring see ConnectionInterface or hover over function declaration
         await self._send_command("STOP_RECORDING", None)
-    
-    async def reset_filter(self) -> None:
-        # For docstring see ConnectionInterface or hover over function declaration
-        await self._send_command("RESET_FILTER", None)
     
     async def get_connection_stats(self, session_id: str, participant_id: str) -> None:
         # For docstring see ConnectionInterface or hover over function declaration
@@ -404,11 +400,7 @@
                 self._set_state(ConnectionState(data))
             case "API":
                 await self._message_handler(data)
-<<<<<<< HEAD
-            case "CONNECTION_PROPOSAL" | "CONNECTION_ANSWER" | "CONNECTION_STATS_ANSWER":
-=======
             case "CONNECTION_PROPOSAL" | "CONNECTION_ANSWER" | "ACTIVE_VIDEO_FILTERS" | "ACTIVE_AUDIO_FILTERS":
->>>>>>> 7fd97555
                 await self._set_answer(command_nr, data)
             case "LOG":
                 handle_log_from_subprocess(data, self._logger)

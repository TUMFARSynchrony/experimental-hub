--- conflicted
+++ resolved
@@ -23,11 +23,8 @@
     MuteVideoFilter,
     FilterDataDict,
 )
-<<<<<<< HEAD
-=======
 from group_filters import GroupFilter, group_filter_factory, group_filter_utils
 from time import time_ns
->>>>>>> 4a5aa9ae
 
 if TYPE_CHECKING:
     from connection.connection import Connection
@@ -282,6 +279,51 @@
         self._execute_filters = len(self._filters) > 0 and (
             not self._muted or any([f.run_if_muted for f in self._filters.values()])
         )
+
+    async def set_group_filters(
+        self, group_filter_configs: list[FilterDict], ports: list[int]
+    ) -> None:
+        async with self.__lock:
+            await self._set_group_filters(group_filter_configs, ports)
+
+    async def _set_group_filters(
+        self, group_filter_configs: list[FilterDict], ports: list[int]
+    ) -> None:
+        old_group_filters = self._group_filters
+
+        self._group_filters = {}
+        for config, port in zip(group_filter_configs, ports):
+            filter_id = config["id"]
+            # Reuse existing filter for matching id and type.
+            if (
+                filter_id in old_group_filters
+                and old_group_filters[filter_id].config["name"] == config["name"]
+            ):
+                self._group_filters[filter_id] = old_group_filters[filter_id]
+                self._group_filters[filter_id].set_config(config)
+                continue
+
+            # Create a new filter for configs with empty id.
+            self._group_filters[filter_id] = group_filter_factory.create_group_filter(
+                config, self.connection._log_name_suffix[2:]
+            )
+            self._group_filters[filter_id].connect_aggregator(port)
+
+        coroutines: list[Coroutine] = []
+        # Cleanup old filters
+        for filter_id, old_group_filter in old_group_filters.items():
+            if filter_id not in self._group_filters:
+                coroutines.append(old_group_filter.cleanup())
+
+        # Complete setup for new filters
+        for new_filter in self._group_filters.values():
+            coroutines.append(new_filter.complete_setup())
+
+        await asyncio.gather(*coroutines)
+        self.reset_execute_group_filters()
+
+    def reset_execute_group_filters(self):
+        self._execute_group_filters = len(self._group_filters) > 0
 
     async def get_filters_data(self, id, name) -> list[FilterDataDict]:
         """Get data for filters."""
@@ -306,29 +348,6 @@
                     )
         return filters_data
 
-    async def get_filters_data(self, id, name) -> list[FilterDataDict]:
-        """Get data for filters."""
-        async with self.__lock:
-            return await self._get_filters_data(id, name)
-
-    async def _get_filters_data(self, id, name) -> list[FilterDataDict]:
-        """Internal version of `get_filters_data`, without lock."""
-        filters_data: list[FilterDataDict] = []
-        for filter in self._filters.values():
-            if filter.name(filter) == name:
-                if id == "all":
-                    filters_data.append(await filter.get_filter_data())
-                elif id == filter.id:
-                    filters_data.append(await filter.get_filter_data())
-                    break
-                else:
-                    raise ErrorDictException(
-                        code=404,
-                        type="UNKNOWN_FILTER_ID",
-                        description=f'Unknown filter ID: "{id}".',
-                    )
-        return filters_data
-
     async def recv(self) -> AudioFrame | VideoFrame:
         """Receive the next av.AudioFrame from this track and apply filter pipeline.
 

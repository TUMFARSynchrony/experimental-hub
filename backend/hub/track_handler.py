--- conflicted
+++ resolved
@@ -334,11 +334,7 @@
         """Internal version of `get_filters_data`, without lock."""
         filters_data: list[FilterDataDict] = []
         for filter in self._filters.values():
-<<<<<<< HEAD
-            if filter.name(filter) == name:
-=======
             if filter.name() == name:
->>>>>>> f3db2221
                 if id == "all":
                     filters_data.append(await filter.get_filter_data())
                 elif id == filter.id:

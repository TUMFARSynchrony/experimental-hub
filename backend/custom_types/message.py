"""Provide the `MessageDict` TypedDict and valid `MESSAGE_TYPES`.

Use for type hints and static type checking without any overhead during runtime.
"""

from __future__ import annotations
import logging

from typing import Any, Literal, TypeGuard, TypedDict, get_args

import custom_types.util as util

logger = logging.getLogger("Message")


class MessageDict(TypedDict):
    """TypedDict for api messages.  All messages sent should be a MessageDict.

    The `MessageDict` is used to send and receive messages and identify the contents of
    a message via `type`.  The content of a message can be anything, e.g. an ErrorDict,
    Session Data, ...

    Attributes
    ----------
    type : custom_types.message.MESSAGE_TYPES
        Unique message type identifying the contents.
    data : Any
        Content of the message.

    See Also
    --------
    Data Types Wiki :
        https://github.com/TUMFARSynchorny/experimental-hub/wiki/Data-Types#message
    """

    type: MESSAGE_TYPES
    data: Any


MESSAGE_TYPES = Literal[
    "TEST",
    "SUCCESS",
    "ERROR",
    "SESSION_DESCRIPTION",
    "CONNECTION_PROPOSAL",
    "CONNECTION_OFFER",
    "CONNECTION_ANSWER",
    "SAVE_SESSION",
    "SAVED_SESSION",
    "SESSION_CHANGE",
    "DELETE_SESSION",
    "DELETED_SESSION",
    "GET_SESSION_LIST",
    "GET_SESSION",
    "SESSION_LIST",
    "SESSION",
    "CHAT",
    "CREATE_EXPERIMENT",
    "JOIN_EXPERIMENT",
    "LEAVE_EXPERIMENT",
    "START_EXPERIMENT",
    "STOP_EXPERIMENT",
    "EXPERIMENT_CREATED",
    "EXPERIMENT_STARTED",
    "EXPERIMENT_ENDED",
    "ADD_NOTE",
    "KICK_PARTICIPANT",
    "BAN_PARTICIPANT",
    "KICK_NOTIFICATION",
    "BAN_NOTIFICATION",
    "MUTE",
    "SET_FILTERS",
<<<<<<< HEAD
=======
    "SET_GROUP_FILTERS",
>>>>>>> 4a5aa9ae
    "GET_FILTERS_DATA",
    "FILTERS_DATA",
    "GET_VIDEO_FILTERS",
    "GET_AUDIO_FILTERS",
    "ACTIVE_VIDEO_FILTERS",
    "ACTIVE_AUDIO_FILTERS",
    "GET_FILTERS_TEST_STATUS",
    "FILTERS_TEST_STATUS",
    "PING",
    "PONG",
]
"""Possible message types for custom_types.message.MessageDict.

See Also
--------
Data Types Wiki :
    https://github.com/TUMFARSynchorny/experimental-hub/wiki/Data-Types#message
"""


def is_valid_messagedict(data: Any) -> TypeGuard[MessageDict]:
    """Check if `data` is a valid MessageDict.

    Checks if all required and no unknown keys exist in data as well as the data types
    of the values.

    Does not check the contents of MessageDict.data / non recursive.

    Parameters
    ----------
    data : any
        Data to perform check on.

    Returns
    -------
    bool
        True if `data` is a valid MessageDict.
    """
    # Check if all required and only required or optional keys exist in data
    if not util.check_valid_typeddict_keys(data, MessageDict):
        return False

    known_type = data["type"] in get_args(MESSAGE_TYPES)
    if not known_type:
        logger.debug(f'Unknown message type: {data["type"]}')

    return known_type<|MERGE_RESOLUTION|>--- conflicted
+++ resolved
@@ -70,10 +70,7 @@
     "BAN_NOTIFICATION",
     "MUTE",
     "SET_FILTERS",
-<<<<<<< HEAD
-=======
     "SET_GROUP_FILTERS",
->>>>>>> 4a5aa9ae
     "GET_FILTERS_DATA",
     "FILTERS_DATA",
     "GET_VIDEO_FILTERS",

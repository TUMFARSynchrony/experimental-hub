"""Provide the `MessageDict` TypedDict and valid `MESSAGE_TYPES`.

Use for type hints and static type checking without any overhead during runtime.
"""

from __future__ import annotations
import logging

from typing import Any, Literal, TypeGuard, TypedDict, get_args

import custom_types.util as util

logger = logging.getLogger("Message")


class MessageDict(TypedDict):
    """TypedDict for api messages.  All messages sent should be a MessageDict.

    The `MessageDict` is used to send and receive messages and identify the contents of
    a message via `type`.  The content of a message can be anything, e.g. an ErrorDict,
    Session Data, ...

    Attributes
    ----------
    type : custom_types.message.MESSAGE_TYPES
        Unique message type identifying the contents.
    data : Any
        Content of the message.

    See Also
    --------
    Data Types Wiki :
        https://github.com/TUMFARSynchorny/experimental-hub/wiki/Data-Types#message
    """

    type: MESSAGE_TYPES
    data: Any


MESSAGE_TYPES = Literal[
    "TEST",
    "SUCCESS",
    "ERROR",
    "SESSION_DESCRIPTION",
    "CONNECTION_PROPOSAL",
    "CONNECTION_OFFER",
    "CONNECTION_ANSWER",
    "SAVE_SESSION",
    "SAVED_SESSION",
    "SESSION_CHANGE",
    "DELETE_SESSION",
    "DELETED_SESSION",
    "GET_SESSION_LIST",
    "GET_SESSION",
    "SESSION_LIST",
    "SESSION",
    "CHAT",
    "CREATE_EXPERIMENT",
    "JOIN_EXPERIMENT",
    "LEAVE_EXPERIMENT",
    "START_EXPERIMENT",
    "STOP_EXPERIMENT",
    "EXPERIMENT_CREATED",
    "EXPERIMENT_STARTED",
    "EXPERIMENT_ENDED",
    "ADD_NOTE",
    "KICK_PARTICIPANT",
    "BAN_PARTICIPANT",
    "KICK_NOTIFICATION",
    "BAN_NOTIFICATION",
    "MUTE",
    "SET_FILTERS",
<<<<<<< HEAD
    "GET_FILTERS_DATA",
    "FILTERS_DATA",
    "GET_VIDEO_FILTERS",
    "GET_AUDIO_FILTERS",
    "ACTIVE_VIDEO_FILTERS",
    "ACTIVE_AUDIO_FILTERS",
    "GET_FILTERS_TEST_STATUS",
    "FILTERS_TEST_STATUS",
=======
    "SET_GROUP_FILTERS",
>>>>>>> 6bff8d0f
    "PING",
    "PONG",
]
"""Possible message types for custom_types.message.MessageDict.

See Also
--------
Data Types Wiki :
    https://github.com/TUMFARSynchorny/experimental-hub/wiki/Data-Types#message
"""


def is_valid_messagedict(data: Any) -> TypeGuard[MessageDict]:
    """Check if `data` is a valid MessageDict.

    Checks if all required and no unknown keys exist in data as well as the data types
    of the values.

    Does not check the contents of MessageDict.data / non recursive.

    Parameters
    ----------
    data : any
        Data to perform check on.

    Returns
    -------
    bool
        True if `data` is a valid MessageDict.
    """
    # Check if all required and only required or optional keys exist in data
    if not util.check_valid_typeddict_keys(data, MessageDict):
        return False

    known_type = data["type"] in get_args(MESSAGE_TYPES)
    if not known_type:
        logger.debug(f'Unknown message type: {data["type"]}')

    return known_type<|MERGE_RESOLUTION|>--- conflicted
+++ resolved
@@ -70,7 +70,7 @@
     "BAN_NOTIFICATION",
     "MUTE",
     "SET_FILTERS",
-<<<<<<< HEAD
+    "SET_GROUP_FILTERS",
     "GET_FILTERS_DATA",
     "FILTERS_DATA",
     "GET_VIDEO_FILTERS",
@@ -79,9 +79,6 @@
     "ACTIVE_AUDIO_FILTERS",
     "GET_FILTERS_TEST_STATUS",
     "FILTERS_TEST_STATUS",
-=======
-    "SET_GROUP_FILTERS",
->>>>>>> 6bff8d0f
     "PING",
     "PONG",
 ]

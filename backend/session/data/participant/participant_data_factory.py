--- conflicted
+++ resolved
@@ -33,11 +33,8 @@
         participant_dict["chat"],
         participant_dict["audio_filters"],
         participant_dict["video_filters"],
-<<<<<<< HEAD
+        participant_dict["audio_group_filters"],
+        participant_dict["video_group_filters"],
         participant_dict["lastMessageSentTime"],
         participant_dict["lastMessageReadTime"]
-=======
-        participant_dict["audio_group_filters"],
-        participant_dict["video_group_filters"],
->>>>>>> 6bff8d0f
     )
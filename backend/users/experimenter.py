"""Provide the `Experimenter` class and `experimenter_factory` factory function.

Notes
-----
Use experimenter_factory for creating new Experimenters to ensure that they have a valid
hub.connection.Connection.
"""

from __future__ import annotations
import asyncio
import logging
from typing import Any, Coroutine

from filters import filter_utils
from group_filters import group_filter_utils
from session.data.session import is_valid_session
from custom_types.chat_message import is_valid_chatmessage
from custom_types.kick import is_valid_kickrequest
from custom_types.message import MessageDict
from custom_types.success import SuccessDict
from custom_types.note import is_valid_note
from custom_types.mute import is_valid_mute_request
from custom_types.session_id_request import is_valid_session_id_request

from connection.connection_state import ConnectionState
from hub.exceptions import ErrorDictException
from users.user import User
import experiment.experiment as _exp
import hub.hub as _h


class Experimenter(User):
    """Experimenter is a type of hub.user.User with experimenter rights.

    Has access to a different set of API endpoints than other Users.  API endpoints for
    experimenters are defined here.

    See Also
    --------
    experimenter_factory : Instantiate connection with a new Experimenter based on
        WebRTC `offer`.  Use factory instead of instantiating Experimenter directly.
    """

    _experiment: _exp.Experiment | None
    _hub: _h.Hub

    def __init__(self, experimenter_id: str, hub: _h.Hub) -> None:
        """Instantiate new Experimenter instance.

        Parameters
        ----------
        experimenter_id : str
            Unique identifier for this Experimenter.
        hub : modules.hub.Hub
            Hub this Experimenter is part of.  Used for api calls.

        See Also
        --------
        experimenter_factory : Instantiate connection with a new Experimenter based on
            WebRTC `offer`.  Use factory instead of instantiating Experimenter directly.
        """
        super(Experimenter, self).__init__(experimenter_id)
        self._logger = logging.getLogger(f"Experimenter-{experimenter_id}")
        self._hub = hub
        self._experiment = None

        # Add API endpoints
        self.on_message("GET_SESSION_LIST", self._handle_get_session_list)
        self.on_message("SAVE_SESSION", self._handle_save_session)
        self.on_message("DELETE_SESSION", self._handle_delete_session)
        self.on_message("CREATE_EXPERIMENT", self._handle_create_experiment)
        self.on_message("JOIN_EXPERIMENT", self._handle_join_experiment)
        self.on_message("LEAVE_EXPERIMENT", self._handle_leave_experiment)
        self.on_message("START_EXPERIMENT", self._handle_start_experiment)
        self.on_message("STOP_EXPERIMENT", self._handle_stop_experiment)
        self.on_message("ADD_NOTE", self._handle_add_note)
        self.on_message("CHAT", self._handle_chat)
        self.on_message("KICK_PARTICIPANT", self._handle_kick)
        self.on_message("BAN_PARTICIPANT", self._handle_ban)
        self.on_message("MUTE", self._handle_mute)
        self.on_message("SET_FILTERS", self._handle_set_filters)
<<<<<<< HEAD
        self.on_message("SET_GROUP_FILTERS", self._handle_set_group_filters)
=======
        self.on_message("GET_SESSION", self._handle_get_session)
>>>>>>> e046f272

    def __str__(self) -> str:
        """Get string representation of this experimenter.

        Currently, returns value of `__repr__`.
        """
        return f"id={self.id}, experiment={str(self._experiment)}"

    def __repr__(self) -> str:
        """Get representation of this experimenter."""
        return f"Experimenter({str(self)})"

    async def _handle_connection_state_change(self, state: ConnectionState) -> None:
        """Handler for connection "state_change" event.

        Implements the abstract `_handle_connection_state_change` function in
        hub.user.User.

        Parameters
        ----------
        state : hub.connection_state.ConnectionState
            New state of the connection this Experimenter has with the client.
        """
        self._logger.debug(f"Handle state change. State: {state}")
        if state is ConnectionState.CONNECTED:
            self._logger.info(f"Experimenter connected. {str(self)}")
            await self._subscribe_to_participants_streams()

    async def _subscribe_to_participants_streams(self) -> None:
        """Subscribe to all participants in `self._experiment`."""
        if self._experiment is not None:
            coroutines: list[Coroutine] = []
            for p in self._experiment.participants.values():
                if p is self:
                    continue
                coroutines.append(p.add_subscriber(self))
            await asyncio.gather(*coroutines)

    async def _handle_get_session_list(self, _) -> MessageDict:
        """Handle requests with type `GET_SESSION_LIST`.

        Loads all known sessions from session manager.  Responds with type:
        `SESSION_LIST`.

        Parameters
        ----------
        _ : any
            Message data.  Ignored / not required.

        Returns
        -------
        custom_types.message.MessageDict
            MessageDict with type: `SESSION_LIST` and data: list of
            custom_types.session.SessionDict.
        """
        sessions = self._hub.session_manager.get_session_dict_list()
        return MessageDict(type="SESSION_LIST", data=sessions)

    async def _handle_save_session(self, data: Any) -> MessageDict:
        """Handle requests with type `SAVE_SESSION`.

        Checks if received data is a valid SessionDict.  Try to update existing session,
        if `id` in data is not an empty string, otherwise try to create new session.

        As a response, `SAVED_SESSION` is sent to the caller.  Additionally,
        `SESSION_CHANGE` is sent to all other experimenters connected to the hub.

        Parameters
        ----------
        data : any or session.data.session.SessionDict
            Message data, can be anything.  Everything other than
            custom_types.session_id_request.SessionIdRequestDict will raise a
            hub.exceptions.ErrorDictException.

        Raises
        ------
        ErrorDictException
            If data is not a valid SessionDict or session id is not known (cannot update
            unknown session).
        """
        # Data check
        if not is_valid_session(data):
            raise ErrorDictException(
                code=400,
                type="INVALID_DATATYPE",
                description="Message data is not a valid Session object.",
            )

        sm = self._hub.session_manager
        if data["id"] == "":
            # Create new session
            session = sm.create_session(data)

            # Notify all experimenters about the change
            session_dict = session.asdict()
            message = MessageDict(type="SESSION_CHANGE", data=session_dict)
            await self._hub.send_to_experimenters(message, self)
            return MessageDict(type="SAVED_SESSION", data=session_dict)

        # Update existing session
        session = sm.get_session(data["id"])
        if session is None:
            raise ErrorDictException(
                code=404,
                type="UNKNOWN_SESSION",
                description="No session with the given ID found to update.",
            )

        # Check if session has already started and should not be edited anymore
        if session.start_time != 0:
            raise ErrorDictException(
                code=409,
                type="EXPERIMENT_ALREADY_STARTED",
                description="Cannot edit session, session has already started.",
            )

        # Check if read only parameters where changed
        # Checks for participant IDs are included in session.update()
        if data["creation_time"] != session.creation_time:
            raise ErrorDictException(
                code=409,
                type="INVALID_PARAMETER",
                description=(
                    'Cannot change session "creation_time", field is read only.'
                ),
            )

        if data["start_time"] != session.start_time:
            raise ErrorDictException(
                code=409,
                type="INVALID_PARAMETER",
                description='Cannot change session "start_time", field is read only.',
            )

        if data["end_time"] != session.end_time:
            raise ErrorDictException(
                code=409,
                type="INVALID_PARAMETER",
                description='Cannot change session "end_time", field is read only.',
            )

        session.update(data)

        # Notify all experimenters about the change
        session_dict = session.asdict()
        message = MessageDict(type="SESSION_CHANGE", data=session_dict)
        await self._hub.send_to_experimenters(message, self)

        return MessageDict(type="SAVED_SESSION", data=session_dict)

    async def _handle_delete_session(self, data: Any) -> None:
        """Handle requests with type `DELETE_SESSION`.

        Check if data is a valid custom_types.session_id_request.SessionIdRequestDict.
        If found, delete session with the `session_id` in `data`.

        After deletion, a `DELETED_SESSION` message is send to all experimenters.

        Parameters
        ----------
        data : any or custom_types.session_id_request.SessionIdRequestDict
            Message data, can be anything.  Everything other than
            custom_types.session_id_request.SessionIdRequestDict will raise a
            hub.exceptions.ErrorDictException.

        Raises
        ------
        ErrorDictException
            If data is not a valid dict with an `session_id` str or if `session_id` is
            not known.
        """
        if not is_valid_session_id_request(data):
            raise ErrorDictException(
                code=400,
                type="INVALID_DATATYPE",
                description="Message data is not a valid SessionIdRequest.",
            )

        session_id = data["session_id"]
        # Check if there is an experiment running with this session_id
        if session_id in self._hub.experiments:
            raise ErrorDictException(
                code=400,
                type="EXPERIMENT_RUNNING",
                description="Cannot delete session with running experiment.",
            )

        self._hub.session_manager.delete_session(session_id)

        # Notify all experimenters about the change
        message = MessageDict(type="DELETED_SESSION", data=session_id)
        await self._hub.send_to_experimenters(message)

    async def _handle_create_experiment(self, data: Any) -> MessageDict:
        """Handle requests with type `CREATE_EXPERIMENT`.

        Check if data is a valid custom_types.session_id_request.SessionIdRequestDict.
        If found, try to create a new hub.experiment.Experiment based on the session
        with the `session_id` in `data`.

        Experimenters are notified using a `EXPERIMENT_CREATED` message by the hub.

        Parameters
        ----------
        data : any or custom_types.session_id_request.SessionIdRequestDict
            Message data, can be anything.  Everything other than
            custom_types.session_id_request.SessionIdRequestDict will raise a
            hub.exceptions.ErrorDictException.

        Returns
        -------
        custom_types.message.MessageDict
            MessageDict with type: `SUCCESS`, data: custom_types.success.SuccessDict and
            SuccessDict type: `JOIN_EXPERIMENT`.

        Raises
        ------
        ErrorDictException
            If data is not a valid dict with an `session_id` str, if `session_id` is not
            known or if there is already an Experiment with `session_id`.
        """
        if not is_valid_session_id_request(data):
            raise ErrorDictException(
                code=400,
                type="INVALID_DATATYPE",
                description="Message data is not a valid SessionIdRequest.",
            )

        self._experiment = await self._hub.create_experiment(data["session_id"])
        self._experiment.add_experimenter(self)

        # Subscribe to participants in experiment
        await self._subscribe_to_participants_streams()

        # Notify caller that he joined the experiment
        success = SuccessDict(
            type="JOIN_EXPERIMENT",
            description="Successfully started and joined experiment.",
        )
        return MessageDict(type="SUCCESS", data=success)

    async def _handle_join_experiment(self, data: Any) -> MessageDict:
        """Handle requests with type `JOIN_EXPERIMENT`.

        Check if data is a valid custom_types.session_id_request.SessionIdRequestDict.
        If found, try to join an existing hub.experiment.Experiment with the
        `session_id` in `data`.

        Parameters
        ----------
        data : any or custom_types.session_id_request.SessionIdRequestDict
            Message data, can be anything.  Everything other than
            custom_types.session_id_request.SessionIdRequestDict will raise a
            hub.exceptions.ErrorDictException.

        Returns
        -------
        custom_types.message.MessageDict
            MessageDict with type: `SUCCESS`, data: custom_types.success.SuccessDict and
            SuccessDict type: `JOIN_EXPERIMENT`.

        Raises
        ------
        ErrorDictException
            If data is not a valid dict with a `session_id` str or if there is no
            Experiment with `session_id`. Also raises if this experimenter is already
            part of an experiment.
        """
        if not is_valid_session_id_request(data):
            raise ErrorDictException(
                code=400,
                type="INVALID_DATATYPE",
                description="Message data is not a valid SessionIdRequest.",
            )

        if self._experiment is not None:
            raise ErrorDictException(
                code=409,
                type="ALREADY_JOINED_EXPERIMENT",
                description=(
                    "Can not join an experiment while already connected to an "
                    "experiment."
                ),
            )

        experiment = self._hub.experiments.get(data["session_id"])

        if experiment is None:
            raise ErrorDictException(
                code=404,
                type="UNKNOWN_EXPERIMENT",
                description="There is no experiment with the given ID.",
            )

        self._experiment = experiment
        self._experiment.add_experimenter(self)

        # Subscribe to participants in experiment
        await self._subscribe_to_participants_streams()

        success = SuccessDict(
            type="JOIN_EXPERIMENT", description="Successfully joined experiment."
        )
        return MessageDict(type="SUCCESS", data=success)

    async def _handle_leave_experiment(self, _) -> MessageDict:
        """Handle requests with type `LEAVE_EXPERIMENT`.

        If part of an experiment, remove self from experiment and set `self._experiment`
        to None.

        Raises
        ------
        ErrorDictException
            If this Experimenter is not connected to a hub.experiment.Experiment.
        """
        experiment = self.get_experiment_or_raise("Failed to leave experiment.")
        experiment.remove_experimenter(self)

        for participant in experiment.participants.values():
            await participant.remove_subscriber(self)

        self._experiment = None

        success = SuccessDict(
            type="LEAVE_EXPERIMENT", description="Successfully left experiment."
        )
        return MessageDict(type="SUCCESS", data=success)

    async def _handle_start_experiment(self, _) -> MessageDict:
        """Handle requests with type `START_EXPERIMENT`.

        Parameters
        ----------
        _ : any
            Message data.  Ignored / not required.

        Returns
        -------
        custom_types.message.MessageDict
            MessageDict with type: `SUCCESS`, data: custom_types.success.SuccessDict and
            SuccessDict type: `START_EXPERIMENT`.

        Raises
        ------
        ErrorDictException
            If this Experimenter is not connected to a hub.experiment.Experiment or
            the Experiment has already started.
        """
        experiment = self.get_experiment_or_raise("Cannot start experiment.")
        await experiment.start()

        success = SuccessDict(
            type="START_EXPERIMENT", description="Successfully started experiment."
        )
        return MessageDict(type="SUCCESS", data=success)

    async def _handle_stop_experiment(self, _) -> MessageDict:
        """Handle requests with type `STOP_EXPERIMENT`.

        Parameters
        ----------
        _ : any
            Message data.  Ignored / not required.

        Returns
        -------
        custom_types.message.MessageDict
            MessageDict with type: `SUCCESS`, data: custom_types.success.SuccessDict and
            SuccessDict type: `STOP_EXPERIMENT`.

        Raises
        ------
        ErrorDictException
            If this Experimenter is not connected to a hub.experiment.Experiment or
            the Experiment has already ended.
        """
        experiment = self.get_experiment_or_raise("Cannot stop experiment.")
        await experiment.stop()

        success = SuccessDict(
            type="STOP_EXPERIMENT", description="Successfully stopped experiment."
        )
        return MessageDict(type="SUCCESS", data=success)

    async def _handle_add_note(self, data: Any) -> MessageDict:
        """Handle requests with type `ADD_NOTE`.

        Check if data is a valid custom_types.note.NoteDict and adds the note to the
        hub.experiment.Experiment the Experimenter is connected to.

        Parameters
        ----------
        data : any or custom_types.note.NoteDict
            Message data, can be anything.  Everything other than
            custom_types.note.NoteDict will raise a
            hub.exceptions.ErrorDictException.

        Returns
        -------
        custom_types.message.MessageDict
            MessageDict with type: `SUCCESS`, data: custom_types.success.SuccessDict and
            SuccessDict type: `ADD_NOTE`.

        Raises
        ------
        ErrorDictException
            If data is not a valid custom_types.note.NoteDict or if this Experimenter is
            not connected to a hub.experiment.Experiment.
        """
        if not is_valid_note(data):
            raise ErrorDictException(
                code=400,
                type="INVALID_DATATYPE",
                description="Message data is not a valid Note.",
            )

        experiment = self.get_experiment_or_raise("Cannot add note.")
        experiment.session.notes.append(data)

        success = SuccessDict(type="ADD_NOTE", description="Successfully added note.")
        return MessageDict(type="SUCCESS", data=success)

    async def _handle_chat(self, data: Any) -> MessageDict:
        """Handle requests with type `CHAT`.

        Check if data is a valid custom_types.chat_message.ChatMessageDict, `target` is
        "experimenter" and pass the request to the experiment.

        Parameters
        ----------
        data : any or custom_types.chat_message.ChatMessageDict
            Message data, can be anything.  Everything other than
            custom_types.chat_message.ChatMessageDict will raise an ErrorDictException.

        Returns
        -------
        custom_types.message.MessageDict
            MessageDict with type: `SUCCESS`, data: custom_types.success.SuccessDict and
            SuccessDict type: `CHAT`.

        Raises
        ------
        ErrorDictException
            If data is not a valid custom_types.chat_message.ChatMessageDict,
            `target` is not "experimenter" or this Experimenter is not connected to a
            hub.experiment.Experiment.
        """
        if not is_valid_chatmessage(data):
            raise ErrorDictException(
                code=400,
                type="INVALID_DATATYPE",
                description="Message data is not a valid ChatMessage.",
            )

        if data["author"] != "experimenter":
            raise ErrorDictException(
                code=400,
                type="INVALID_REQUEST",
                description="Author of message must be experimenter.",
            )

        experiment = self.get_experiment_or_raise("Cannot send chat message.")
        await experiment.handle_chat_message(data)

        success = SuccessDict(
            type="CHAT", description="Successfully send chat message."
        )
        return MessageDict(type="SUCCESS", data=success)

    async def _handle_kick(self, data: Any) -> MessageDict:
        """Handle requests with type `KICK`.

        Check if data is a valid custom_types.kick.KickRequestDict and pass the request
        to the experiment.

        Parameters
        ----------
        data : any or custom_types.kick.KickRequestDict
            Message data, can be anything.  Everything other than
            custom_types.kick.KickRequestDict will raise an ErrorDictException.

        Returns
        -------
        custom_types.message.MessageDict
            MessageDict with type: `SUCCESS`, data: custom_types.success.SuccessDict and
            SuccessDict type: `KICK`.

        Raises
        ------
        ErrorDictException
            If data is not a valid custom_types.kick.KickRequestDict or if this
            Experimenter is not connected to a hub.experiment.Experiment.
        """
        if not is_valid_kickrequest(data):
            raise ErrorDictException(
                code=400,
                type="INVALID_DATATYPE",
                description="Message data is not a valid KickRequest.",
            )

        experiment = self.get_experiment_or_raise("Cannot kick participant.")
        await experiment.kick_participant(data["participant_id"], data["reason"])

        success = SuccessDict(
            type="KICK_PARTICIPANT", description="Successfully kicked participant."
        )
        return MessageDict(type="SUCCESS", data=success)

    async def _handle_ban(self, data: Any) -> MessageDict:
        """Handle requests with type `BAN`.

        Check if data is a valid custom_types.kick.KickRequestDict and pass the request
        to the experiment.

        Parameters
        ----------
        data : any or custom_types.kick.KickRequestDict
            Message data, can be anything.  Everything other than
            custom_types.kick.KickRequestDict will raise an ErrorDictException.

        Returns
        -------
        custom_types.message.MessageDict
            MessageDict with type: `SUCCESS`, data: custom_types.success.SuccessDict and
            SuccessDict type: `BAN`.

        Raises
        ------
        ErrorDictException
            If data is not a valid custom_types.kick.KickRequestDict or if this
            Experimenter is not connected to a hub.experiment.Experiment.
        """
        if not is_valid_kickrequest(data):
            raise ErrorDictException(
                code=400,
                type="INVALID_DATATYPE",
                description="Message data is not a valid KickRequest.",
            )

        experiment = self.get_experiment_or_raise("Cannot ban participant.")
        await experiment.ban_participant(data["participant_id"], data["reason"])

        success = SuccessDict(
            type="BAN_PARTICIPANT", description="Successfully banned participant."
        )
        return MessageDict(type="SUCCESS", data=success)

    async def _handle_mute(self, data: Any) -> MessageDict:
        """Handle requests with type `MUTE`.

        Check if data is a valid custom_types.mute.MuteRequestDict, parse and pass the
        request to the experiment.

        Parameters
        ----------
        data : any or custom_types.mute.MuteRequestDict
            Message data, can be anything.  Everything other than
            custom_types.mute.MuteRequestDict will raise an ErrorDictException.

        Returns
        -------
        custom_types.message.MessageDict
            MessageDict with type: `SUCCESS`, data: custom_types.success.SuccessDict and
            SuccessDict type: `MUTE`.

        Raises
        ------
        ErrorDictException
            If data is not a valid custom_types.mute.MuteRequestDict or if this
            Experimenter is not connected to a hub.experiment.Experiment.
        """
        if not is_valid_mute_request(data):
            raise ErrorDictException(
                code=400,
                type="INVALID_DATATYPE",
                description="Message data is not a valid MuteRequest.",
            )

        experiment = self.get_experiment_or_raise("Failed to mute participant.")
        await experiment.mute_participant(
            data["participant_id"], data["mute_video"], data["mute_audio"]
        )

        success = SuccessDict(
            type="MUTE", description="Successfully changed muted state for participant."
        )
        return MessageDict(type="SUCCESS", data=success)

    async def _handle_set_filters(self, data: Any) -> MessageDict:
        """Handle requests with type `SET_FILTERS`.

        Check if data is a valid custom_types.filters.SetFiltersRequestDict.

        Parameters
        ----------
        data : any or filters.SetFiltersRequestDict
            Message data.  Checks if data is a valid SetFiltersRequestDict and raises
            an ErrorDictException if not.

        Returns
        -------
        custom_types.message.MessageDict
            MessageDict with type: `ERROR`, data: custom_types.error.ErrorDict and
            ErrorType type: `NOT_IMPLEMENTED`.

        Raises
        ------
        ErrorDictException
            If data is not a valid custom_types.filters.SetFiltersRequestDict.
        """
        if not filter_utils.is_valid_set_filters_request(data):
            raise ErrorDictException(
                code=400,
                type="INVALID_DATATYPE",
                description="Message data is not a valid SetFiltersRequest.",
            )

        participant_id = data["participant_id"]
        video_filters = data["video_filters"]
        audio_filters = data["audio_filters"]
        experiment = self.get_experiment_or_raise("Failed to set filters.")
        coroutines = []

        if participant_id == "all":
            # Update participant data
            for p_data in experiment.session.participants.values():
                p_data.video_filters = video_filters
                p_data.audio_filters = audio_filters

            # Update connected Participants
            for p in experiment.participants.values():
                if p.connection is not None:
                    coroutines.append(p.set_video_filters(video_filters))
                    coroutines.append(p.set_audio_filters(audio_filters))

        elif participant_id in experiment.session.participants:
            # Update participant data
            p_data = experiment.session.participants[participant_id]
            p_data.video_filters = video_filters
            p_data.audio_filters = audio_filters

            # Update connected Participant
            p = experiment.participants.get(participant_id)
            if p is not None:
                coroutines.append(p.set_video_filters(video_filters))
                coroutines.append(p.set_audio_filters(audio_filters))
        else:
            raise ErrorDictException(
                code=404,
                type="UNKNOWN_PARTICIPANT",
                description=f'Unknown participant ID: "{participant_id}".',
            )
        await asyncio.gather(*coroutines)

        # Notify Experimenters connected to the hub about the data change
        message = MessageDict(type="SESSION_CHANGE", data=experiment.session.asdict())
        await self._hub.send_to_experimenters(message)

        # Respond with success message
        success = SuccessDict(
            type="SET_FILTERS", description="Successfully changed filters."
        )
        return MessageDict(type="SUCCESS", data=success)

<<<<<<< HEAD
    async def _handle_set_group_filters(self, data: Any) -> MessageDict:
        if not group_filter_utils.is_valid_set_group_filters_request(data):
            raise ErrorDictException(
                code=400,
                type="INVALID_DATATYPE",
                description="Message data is not a valid SetGroupFiltersRequest.",
            )

        video_group_filters = data["video_group_filters"]
        video_group_filter_ports = []
        for _ in video_group_filters:
            video_group_filter_ports.append(group_filter_utils.find_an_available_port())

        audio_group_filters = data["audio_group_filters"]
        audio_group_filter_ports = []
        for _ in audio_group_filters:
            audio_group_filter_ports.append(group_filter_utils.find_an_available_port())

        experiment = self.get_experiment_or_raise("Failed to set filters.")
        coroutines = []

        # Update experiment with group filter aggregator
        coroutines.append(
            experiment.set_video_group_filter_aggregators(
                video_group_filters, video_group_filter_ports
            )
        )
        coroutines.append(
            experiment.set_audio_group_filter_aggregators(
                audio_group_filters, audio_group_filter_ports
            )
        )

        # Update participant data
        for p_data in experiment.session.participants.values():
            p_data.video_group_filters = video_group_filters
            p_data.audio_group_filters = audio_group_filters

        # Update connected Participants
        for p in experiment.participants.values():
            if p.connection is not None:
                coroutines.append(
                    p.set_video_group_filters(
                        video_group_filters, video_group_filter_ports
                    )
                )
                coroutines.append(
                    p.set_audio_group_filters(
                        audio_group_filters, audio_group_filter_ports
                    )
                )
        await asyncio.gather(*coroutines)

        # Notify Experimenters connected to the hub about the data change
        message = MessageDict(type="SESSION_CHANGE", data=experiment.session.asdict())
        await self._hub.send_to_experimenters(message)

        # Respond with success message
        success = SuccessDict(
            type="SET_GROUP_FILTERS", description="Successfully changed group filters."
        )
        return MessageDict(type="SUCCESS", data=success)
=======
    async def _handle_get_session(self, data: Any) -> MessageDict:
        """Handle requests with type `GET_SESSION`.

        Loads session with given id from session manager.  Responds with type:
        `GET_SESSION`.

        Parameters
        ----------
        _ : any
            Message data.  Ignored / not required.

        Returns
        -------
        custom_types.message.MessageDict with type: `SESSION` and data: custom_types.session.SessionDict.
        """
        session = self._hub.session_manager.get_session(data["session_id"])
        if session is None:
            raise ErrorDictException(
                code=404,
                type="UNKNOWN_SESSION",
                description="No session with the given ID found to update.",
            )
        session_dict = session.asdict()
        return MessageDict(type="SESSION", data=session_dict)
>>>>>>> e046f272
<|MERGE_RESOLUTION|>--- conflicted
+++ resolved
@@ -79,11 +79,8 @@
         self.on_message("BAN_PARTICIPANT", self._handle_ban)
         self.on_message("MUTE", self._handle_mute)
         self.on_message("SET_FILTERS", self._handle_set_filters)
-<<<<<<< HEAD
         self.on_message("SET_GROUP_FILTERS", self._handle_set_group_filters)
-=======
         self.on_message("GET_SESSION", self._handle_get_session)
->>>>>>> e046f272
 
     def __str__(self) -> str:
         """Get string representation of this experimenter.
@@ -749,7 +746,6 @@
         )
         return MessageDict(type="SUCCESS", data=success)
 
-<<<<<<< HEAD
     async def _handle_set_group_filters(self, data: Any) -> MessageDict:
         if not group_filter_utils.is_valid_set_group_filters_request(data):
             raise ErrorDictException(
@@ -812,7 +808,7 @@
             type="SET_GROUP_FILTERS", description="Successfully changed group filters."
         )
         return MessageDict(type="SUCCESS", data=success)
-=======
+      
     async def _handle_get_session(self, data: Any) -> MessageDict:
         """Handle requests with type `GET_SESSION`.
 
@@ -836,5 +832,4 @@
                 description="No session with the given ID found to update.",
             )
         session_dict = session.asdict()
-        return MessageDict(type="SESSION", data=session_dict)
->>>>>>> e046f272
+        return MessageDict(type="SESSION", data=session_dict)
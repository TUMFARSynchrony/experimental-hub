"""Provide the `Experimenter` class and `experimenter_factory` factory function.

Notes
-----
Use experimenter_factory for creating new Experimenters to ensure that they have a valid
hub.connection.Connection.
"""

from __future__ import annotations
import asyncio
import logging
from typing import Any, Coroutine

from filters import filter_utils
from session.data.session import is_valid_session
from custom_types.chat_message import is_valid_chatmessage
from custom_types.kick import is_valid_kickrequest
from custom_types.message import MessageDict
from custom_types.success import SuccessDict
from custom_types.note import is_valid_note
from custom_types.mute import is_valid_mute_request
from custom_types.session_id_request import is_valid_session_id_request

from connection.connection_state import ConnectionState
from hub.exceptions import ErrorDictException
from users.user import User
import experiment.experiment as _exp
import hub.hub as _h


class Experimenter(User):
    """Experimenter is a type of hub.user.User with experimenter rights.

    Has access to a different set of API endpoints than other Users.  API endpoints for
    experimenters are defined here.

    See Also
    --------
    experimenter_factory : Instantiate connection with a new Experimenter based on
        WebRTC `offer`.  Use factory instead of instantiating Experimenter directly.
    """

    _experiment: _exp.Experiment | None
    _hub: _h.Hub

    def __init__(self, experimenter_id: str, hub: _h.Hub) -> None:
        """Instantiate new Experimenter instance.

        Parameters
        ----------
        experimenter_id : str
            Unique identifier for this Experimenter.
        hub : modules.hub.Hub
            Hub this Experimenter is part of.  Used for api calls.

        See Also
        --------
        experimenter_factory : Instantiate connection with a new Experimenter based on
            WebRTC `offer`.  Use factory instead of instantiating Experimenter directly.
        """
        super(Experimenter, self).__init__(experimenter_id)
        self._logger = logging.getLogger(f"Experimenter-{experimenter_id}")
        self._hub = hub
        self._experiment = None

        # Add API endpoints
        self.on_message("GET_SESSION_LIST", self._handle_get_session_list)
        self.on_message("SAVE_SESSION", self._handle_save_session)
        self.on_message("DELETE_SESSION", self._handle_delete_session)
        self.on_message("CREATE_EXPERIMENT", self._handle_create_experiment)
        self.on_message("JOIN_EXPERIMENT", self._handle_join_experiment)
        self.on_message("LEAVE_EXPERIMENT", self._handle_leave_experiment)
        self.on_message("START_EXPERIMENT", self._handle_start_experiment)
        self.on_message("STOP_EXPERIMENT", self._handle_stop_experiment)
        self.on_message("ADD_NOTE", self._handle_add_note)
        self.on_message("CHAT", self._handle_chat)
        self.on_message("KICK_PARTICIPANT", self._handle_kick)
        self.on_message("BAN_PARTICIPANT", self._handle_ban)
        self.on_message("MUTE", self._handle_mute)
        self.on_message("SET_FILTERS", self._handle_set_filters)
<<<<<<< HEAD
        self.on_message("GET_FILTERS_DATA", self._handle_get_filters_data)
        self.on_message(
            "GET_FILTERS_TEST_STATUS",
            self._handle_get_filters_test_status,
        )
=======
        self.on_message("GET_SESSION", self._handle_get_session)
>>>>>>> 841976ea

    def __str__(self) -> str:
        """Get string representation of this experimenter.

        Currently, returns value of `__repr__`.
        """
        return f"id={self.id}, experiment={str(self._experiment)}"

    def __repr__(self) -> str:
        """Get representation of this experimenter."""
        return f"Experimenter({str(self)})"

    async def _handle_connection_state_change(self, state: ConnectionState) -> None:
        """Handler for connection "state_change" event.

        Implements the abstract `_handle_connection_state_change` function in
        hub.user.User.

        Parameters
        ----------
        state : hub.connection_state.ConnectionState
            New state of the connection this Experimenter has with the client.
        """
        self._logger.debug(f"Handle state change. State: {state}")
        if state is ConnectionState.CONNECTED:
            self._logger.info(f"Experimenter connected. {str(self)}")
            await self._subscribe_to_participants_streams()

    async def _subscribe_to_participants_streams(self) -> None:
        """Subscribe to all participants in `self._experiment`."""
        if self._experiment is not None:
            coroutines: list[Coroutine] = []
            for p in self._experiment.participants.values():
                if p is self:
                    continue
                coroutines.append(p.add_subscriber(self))
            await asyncio.gather(*coroutines)

    async def _handle_get_session_list(self, _) -> MessageDict:
        """Handle requests with type `GET_SESSION_LIST`.

        Loads all known sessions from session manager.  Responds with type:
        `SESSION_LIST`.

        Parameters
        ----------
        _ : any
            Message data.  Ignored / not required.

        Returns
        -------
        custom_types.message.MessageDict
            MessageDict with type: `SESSION_LIST` and data: list of
            custom_types.session.SessionDict.
        """
        sessions = self._hub.session_manager.get_session_dict_list()
        return MessageDict(type="SESSION_LIST", data=sessions)

    async def _handle_save_session(self, data: Any) -> MessageDict:
        """Handle requests with type `SAVE_SESSION`.

        Checks if received data is a valid SessionDict.  Try to update existing session,
        if `id` in data is not an empty string, otherwise try to create new session.

        As a response, `SAVED_SESSION` is sent to the caller.  Additionally,
        `SESSION_CHANGE` is sent to all other experimenters connected to the hub.

        Parameters
        ----------
        data : any or session.data.session.SessionDict
            Message data, can be anything.  Everything other than
            custom_types.session_id_request.SessionIdRequestDict will raise a
            hub.exceptions.ErrorDictException.

        Raises
        ------
        ErrorDictException
            If data is not a valid SessionDict or session id is not known (cannot update
            unknown session).
        """
        # Data check
        if not is_valid_session(data):
            raise ErrorDictException(
                code=400,
                type="INVALID_DATATYPE",
                description="Message data is not a valid Session object.",
            )

        sm = self._hub.session_manager
        if data["id"] == "":
            # Create new session
            session = sm.create_session(data)

            # Notify all experimenters about the change
            session_dict = session.asdict()
            message = MessageDict(type="SESSION_CHANGE", data=session_dict)
            await self._hub.send_to_experimenters(message, self)
            return MessageDict(type="SAVED_SESSION", data=session_dict)

        # Update existing session
        session = sm.get_session(data["id"])
        if session is None:
            raise ErrorDictException(
                code=404,
                type="UNKNOWN_SESSION",
                description="No session with the given ID found to update.",
            )

        # Check if session has already started and should not be edited anymore
        if session.start_time != 0:
            raise ErrorDictException(
                code=409,
                type="EXPERIMENT_ALREADY_STARTED",
                description="Cannot edit session, session has already started.",
            )

        # Check if read only parameters where changed
        # Checks for participant IDs are included in session.update()
        if data["creation_time"] != session.creation_time:
            raise ErrorDictException(
                code=409,
                type="INVALID_PARAMETER",
                description=(
                    'Cannot change session "creation_time", field is read only.'
                ),
            )

        if data["start_time"] != session.start_time:
            raise ErrorDictException(
                code=409,
                type="INVALID_PARAMETER",
                description='Cannot change session "start_time", field is read only.',
            )

        if data["end_time"] != session.end_time:
            raise ErrorDictException(
                code=409,
                type="INVALID_PARAMETER",
                description='Cannot change session "end_time", field is read only.',
            )

        session.update(data)

        # Notify all experimenters about the change
        session_dict = session.asdict()
        message = MessageDict(type="SESSION_CHANGE", data=session_dict)
        await self._hub.send_to_experimenters(message, self)

        return MessageDict(type="SAVED_SESSION", data=session_dict)

    async def _handle_delete_session(self, data: Any) -> None:
        """Handle requests with type `DELETE_SESSION`.

        Check if data is a valid custom_types.session_id_request.SessionIdRequestDict.
        If found, delete session with the `session_id` in `data`.

        After deletion, a `DELETED_SESSION` message is send to all experimenters.

        Parameters
        ----------
        data : any or custom_types.session_id_request.SessionIdRequestDict
            Message data, can be anything.  Everything other than
            custom_types.session_id_request.SessionIdRequestDict will raise a
            hub.exceptions.ErrorDictException.

        Raises
        ------
        ErrorDictException
            If data is not a valid dict with an `session_id` str or if `session_id` is
            not known.
        """
        if not is_valid_session_id_request(data):
            raise ErrorDictException(
                code=400,
                type="INVALID_DATATYPE",
                description="Message data is not a valid SessionIdRequest.",
            )

        session_id = data["session_id"]
        # Check if there is an experiment running with this session_id
        if session_id in self._hub.experiments:
            raise ErrorDictException(
                code=400,
                type="EXPERIMENT_RUNNING",
                description="Cannot delete session with running experiment.",
            )

        self._hub.session_manager.delete_session(session_id)

        # Notify all experimenters about the change
        message = MessageDict(type="DELETED_SESSION", data=session_id)
        await self._hub.send_to_experimenters(message)

    async def _handle_create_experiment(self, data: Any) -> MessageDict:
        """Handle requests with type `CREATE_EXPERIMENT`.

        Check if data is a valid custom_types.session_id_request.SessionIdRequestDict.
        If found, try to create a new hub.experiment.Experiment based on the session
        with the `session_id` in `data`.

        Experimenters are notified using a `EXPERIMENT_CREATED` message by the hub.

        Parameters
        ----------
        data : any or custom_types.session_id_request.SessionIdRequestDict
            Message data, can be anything.  Everything other than
            custom_types.session_id_request.SessionIdRequestDict will raise a
            hub.exceptions.ErrorDictException.

        Returns
        -------
        custom_types.message.MessageDict
            MessageDict with type: `SUCCESS`, data: custom_types.success.SuccessDict and
            SuccessDict type: `JOIN_EXPERIMENT`.

        Raises
        ------
        ErrorDictException
            If data is not a valid dict with an `session_id` str, if `session_id` is not
            known or if there is already an Experiment with `session_id`.
        """
        if not is_valid_session_id_request(data):
            raise ErrorDictException(
                code=400,
                type="INVALID_DATATYPE",
                description="Message data is not a valid SessionIdRequest.",
            )

        self._experiment = await self._hub.create_experiment(data["session_id"])
        self._experiment.add_experimenter(self)

        # Subscribe to participants in experiment
        await self._subscribe_to_participants_streams()

        # Notify caller that he joined the experiment
        success = SuccessDict(
            type="JOIN_EXPERIMENT",
            description="Successfully started and joined experiment.",
        )
        return MessageDict(type="SUCCESS", data=success)

    async def _handle_join_experiment(self, data: Any) -> MessageDict:
        """Handle requests with type `JOIN_EXPERIMENT`.

        Check if data is a valid custom_types.session_id_request.SessionIdRequestDict.
        If found, try to join an existing hub.experiment.Experiment with the
        `session_id` in `data`.

        Parameters
        ----------
        data : any or custom_types.session_id_request.SessionIdRequestDict
            Message data, can be anything.  Everything other than
            custom_types.session_id_request.SessionIdRequestDict will raise a
            hub.exceptions.ErrorDictException.

        Returns
        -------
        custom_types.message.MessageDict
            MessageDict with type: `SUCCESS`, data: custom_types.success.SuccessDict and
            SuccessDict type: `JOIN_EXPERIMENT`.

        Raises
        ------
        ErrorDictException
            If data is not a valid dict with a `session_id` str or if there is no
            Experiment with `session_id`. Also raises if this experimenter is already
            part of an experiment.
        """
        if not is_valid_session_id_request(data):
            raise ErrorDictException(
                code=400,
                type="INVALID_DATATYPE",
                description="Message data is not a valid SessionIdRequest.",
            )

        if self._experiment is not None:
            raise ErrorDictException(
                code=409,
                type="ALREADY_JOINED_EXPERIMENT",
                description=(
                    "Can not join an experiment while already connected to an "
                    "experiment."
                ),
            )

        experiment = self._hub.experiments.get(data["session_id"])

        if experiment is None:
            raise ErrorDictException(
                code=404,
                type="UNKNOWN_EXPERIMENT",
                description="There is no experiment with the given ID.",
            )

        self._experiment = experiment
        self._experiment.add_experimenter(self)

        # Subscribe to participants in experiment
        await self._subscribe_to_participants_streams()

        success = SuccessDict(
            type="JOIN_EXPERIMENT", description="Successfully joined experiment."
        )
        return MessageDict(type="SUCCESS", data=success)

    async def _handle_leave_experiment(self, _) -> MessageDict:
        """Handle requests with type `LEAVE_EXPERIMENT`.

        If part of an experiment, remove self from experiment and set `self._experiment`
        to None.

        Raises
        ------
        ErrorDictException
            If this Experimenter is not connected to a hub.experiment.Experiment.
        """
        experiment = self.get_experiment_or_raise("Failed to leave experiment.")
        experiment.remove_experimenter(self)

        for participant in experiment.participants.values():
            await participant.remove_subscriber(self)

        self._experiment = None

        success = SuccessDict(
            type="LEAVE_EXPERIMENT", description="Successfully left experiment."
        )
        return MessageDict(type="SUCCESS", data=success)

    async def _handle_start_experiment(self, _) -> MessageDict:
        """Handle requests with type `START_EXPERIMENT`.

        Parameters
        ----------
        _ : any
            Message data.  Ignored / not required.

        Returns
        -------
        custom_types.message.MessageDict
            MessageDict with type: `SUCCESS`, data: custom_types.success.SuccessDict and
            SuccessDict type: `START_EXPERIMENT`.

        Raises
        ------
        ErrorDictException
            If this Experimenter is not connected to a hub.experiment.Experiment or
            the Experiment has already started.
        """
        experiment = self.get_experiment_or_raise("Cannot start experiment.")
        await experiment.start()

        success = SuccessDict(
            type="START_EXPERIMENT", description="Successfully started experiment."
        )
        return MessageDict(type="SUCCESS", data=success)

    async def _handle_stop_experiment(self, _) -> MessageDict:
        """Handle requests with type `STOP_EXPERIMENT`.

        Parameters
        ----------
        _ : any
            Message data.  Ignored / not required.

        Returns
        -------
        custom_types.message.MessageDict
            MessageDict with type: `SUCCESS`, data: custom_types.success.SuccessDict and
            SuccessDict type: `STOP_EXPERIMENT`.

        Raises
        ------
        ErrorDictException
            If this Experimenter is not connected to a hub.experiment.Experiment or
            the Experiment has already ended.
        """
        experiment = self.get_experiment_or_raise("Cannot stop experiment.")
        await experiment.stop()

        success = SuccessDict(
            type="STOP_EXPERIMENT", description="Successfully stopped experiment."
        )
        return MessageDict(type="SUCCESS", data=success)

    async def _handle_add_note(self, data: Any) -> MessageDict:
        """Handle requests with type `ADD_NOTE`.

        Check if data is a valid custom_types.note.NoteDict and adds the note to the
        hub.experiment.Experiment the Experimenter is connected to.

        Parameters
        ----------
        data : any or custom_types.note.NoteDict
            Message data, can be anything.  Everything other than
            custom_types.note.NoteDict will raise a
            hub.exceptions.ErrorDictException.

        Returns
        -------
        custom_types.message.MessageDict
            MessageDict with type: `SUCCESS`, data: custom_types.success.SuccessDict and
            SuccessDict type: `ADD_NOTE`.

        Raises
        ------
        ErrorDictException
            If data is not a valid custom_types.note.NoteDict or if this Experimenter is
            not connected to a hub.experiment.Experiment.
        """
        if not is_valid_note(data):
            raise ErrorDictException(
                code=400,
                type="INVALID_DATATYPE",
                description="Message data is not a valid Note.",
            )

        experiment = self.get_experiment_or_raise("Cannot add note.")
        experiment.session.notes.append(data)

        success = SuccessDict(type="ADD_NOTE", description="Successfully added note.")
        return MessageDict(type="SUCCESS", data=success)

    async def _handle_chat(self, data: Any) -> MessageDict:
        """Handle requests with type `CHAT`.

        Check if data is a valid custom_types.chat_message.ChatMessageDict, `target` is
        "experimenter" and pass the request to the experiment.

        Parameters
        ----------
        data : any or custom_types.chat_message.ChatMessageDict
            Message data, can be anything.  Everything other than
            custom_types.chat_message.ChatMessageDict will raise an ErrorDictException.

        Returns
        -------
        custom_types.message.MessageDict
            MessageDict with type: `SUCCESS`, data: custom_types.success.SuccessDict and
            SuccessDict type: `CHAT`.

        Raises
        ------
        ErrorDictException
            If data is not a valid custom_types.chat_message.ChatMessageDict,
            `target` is not "experimenter" or this Experimenter is not connected to a
            hub.experiment.Experiment.
        """
        if not is_valid_chatmessage(data):
            raise ErrorDictException(
                code=400,
                type="INVALID_DATATYPE",
                description="Message data is not a valid ChatMessage.",
            )

        if data["author"] != "experimenter":
            raise ErrorDictException(
                code=400,
                type="INVALID_REQUEST",
                description="Author of message must be experimenter.",
            )

        experiment = self.get_experiment_or_raise("Cannot send chat message.")
        await experiment.handle_chat_message(data)

        success = SuccessDict(
            type="CHAT", description="Successfully send chat message."
        )
        return MessageDict(type="SUCCESS", data=success)

    async def _handle_kick(self, data: Any) -> MessageDict:
        """Handle requests with type `KICK`.

        Check if data is a valid custom_types.kick.KickRequestDict and pass the request
        to the experiment.

        Parameters
        ----------
        data : any or custom_types.kick.KickRequestDict
            Message data, can be anything.  Everything other than
            custom_types.kick.KickRequestDict will raise an ErrorDictException.

        Returns
        -------
        custom_types.message.MessageDict
            MessageDict with type: `SUCCESS`, data: custom_types.success.SuccessDict and
            SuccessDict type: `KICK`.

        Raises
        ------
        ErrorDictException
            If data is not a valid custom_types.kick.KickRequestDict or if this
            Experimenter is not connected to a hub.experiment.Experiment.
        """
        if not is_valid_kickrequest(data):
            raise ErrorDictException(
                code=400,
                type="INVALID_DATATYPE",
                description="Message data is not a valid KickRequest.",
            )

        experiment = self.get_experiment_or_raise("Cannot kick participant.")
        await experiment.kick_participant(data["participant_id"], data["reason"])

        success = SuccessDict(
            type="KICK_PARTICIPANT", description="Successfully kicked participant."
        )
        return MessageDict(type="SUCCESS", data=success)

    async def _handle_ban(self, data: Any) -> MessageDict:
        """Handle requests with type `BAN`.

        Check if data is a valid custom_types.kick.KickRequestDict and pass the request
        to the experiment.

        Parameters
        ----------
        data : any or custom_types.kick.KickRequestDict
            Message data, can be anything.  Everything other than
            custom_types.kick.KickRequestDict will raise an ErrorDictException.

        Returns
        -------
        custom_types.message.MessageDict
            MessageDict with type: `SUCCESS`, data: custom_types.success.SuccessDict and
            SuccessDict type: `BAN`.

        Raises
        ------
        ErrorDictException
            If data is not a valid custom_types.kick.KickRequestDict or if this
            Experimenter is not connected to a hub.experiment.Experiment.
        """
        if not is_valid_kickrequest(data):
            raise ErrorDictException(
                code=400,
                type="INVALID_DATATYPE",
                description="Message data is not a valid KickRequest.",
            )

        experiment = self.get_experiment_or_raise("Cannot ban participant.")
        await experiment.ban_participant(data["participant_id"], data["reason"])

        success = SuccessDict(
            type="BAN_PARTICIPANT", description="Successfully banned participant."
        )
        return MessageDict(type="SUCCESS", data=success)

    async def _handle_mute(self, data: Any) -> MessageDict:
        """Handle requests with type `MUTE`.

        Check if data is a valid custom_types.mute.MuteRequestDict, parse and pass the
        request to the experiment.

        Parameters
        ----------
        data : any or custom_types.mute.MuteRequestDict
            Message data, can be anything.  Everything other than
            custom_types.mute.MuteRequestDict will raise an ErrorDictException.

        Returns
        -------
        custom_types.message.MessageDict
            MessageDict with type: `SUCCESS`, data: custom_types.success.SuccessDict and
            SuccessDict type: `MUTE`.

        Raises
        ------
        ErrorDictException
            If data is not a valid custom_types.mute.MuteRequestDict or if this
            Experimenter is not connected to a hub.experiment.Experiment.
        """
        if not is_valid_mute_request(data):
            raise ErrorDictException(
                code=400,
                type="INVALID_DATATYPE",
                description="Message data is not a valid MuteRequest.",
            )

        experiment = self.get_experiment_or_raise("Failed to mute participant.")
        await experiment.mute_participant(
            data["participant_id"], data["mute_video"], data["mute_audio"]
        )

        success = SuccessDict(
            type="MUTE", description="Successfully changed muted state for participant."
        )
        return MessageDict(type="SUCCESS", data=success)

    async def _handle_set_filters(self, data: Any) -> MessageDict:
        """Handle requests with type `SET_FILTERS`.

        Check if data is a valid custom_types.filters.SetFiltersRequestDict.

        Parameters
        ----------
        data : any or filters.SetFiltersRequestDict
            Message data.  Checks if data is a valid SetFiltersRequestDict and raises
            an ErrorDictException if not.

        Returns
        -------
        custom_types.message.MessageDict
            MessageDict with type: `ERROR`, data: custom_types.error.ErrorDict and
            ErrorType type: `NOT_IMPLEMENTED`.

        Raises
        ------
        ErrorDictException
            If data is not a valid custom_types.filters.SetFiltersRequestDict.
        """
        if not filter_utils.is_valid_set_filters_request(data):
            raise ErrorDictException(
                code=400,
                type="INVALID_DATATYPE",
                description="Message data is not a valid SetFiltersRequest.",
            )

        participant_id = data["participant_id"]
        video_filters = data["video_filters"]
        audio_filters = data["audio_filters"]
        experiment = self.get_experiment_or_raise("Failed to set filters.")
        coroutines = []

        if participant_id == "all":
            # Update participant data
            for p_data in experiment.session.participants.values():
                p_data.video_filters = video_filters
                p_data.audio_filters = audio_filters

            # Update connected Participants
            for p in experiment.participants.values():
                if p.connection is not None:
                    coroutines.append(p.set_video_filters(video_filters))
                    coroutines.append(p.set_audio_filters(audio_filters))

        elif participant_id in experiment.session.participants:
            # Update participant data
            p_data = experiment.session.participants[participant_id]
            p_data.video_filters = video_filters
            p_data.audio_filters = audio_filters

            # Update connected Participant
            p = experiment.participants.get(participant_id)
            if p is not None:
                coroutines.append(p.set_video_filters(video_filters))
                coroutines.append(p.set_audio_filters(audio_filters))
        else:
            raise ErrorDictException(
                code=404,
                type="UNKNOWN_PARTICIPANT",
                description=f'Unknown participant ID: "{participant_id}".',
            )
        await asyncio.gather(*coroutines)

        # Notify Experimenters connected to the hub about the data change
        message = MessageDict(type="SESSION_CHANGE", data=experiment.session.asdict())
        await self._hub.send_to_experimenters(message)

        # Respond with success message
        success = SuccessDict(
            type="SET_FILTERS", description="Successfully changed filters."
        )
        return MessageDict(type="SUCCESS", data=success)

<<<<<<< HEAD
    async def _handle_get_filters_data(self, data: Any) -> MessageDict:
        if not filter_utils.is_valid_get_filters_data_dict(data):
            raise ErrorDictException(
                code=400,
                type="INVALID_DATATYPE",
                description="Message data is not a valid GetFiltersData.",
            )

        res = await self.get_filters_data_for_all_participants(data)
        return MessageDict(type="FILTERS_DATA", data=res)

    async def _handle_get_filters_test_status(self, data: Any) -> MessageDict:
        if not filter_utils.is_valid_get_filters_test_status_dict(data):
            raise ErrorDictException(
                code=400,
                type="INVALID_DATATYPE",
                description="Message data is not a valid GET_FILTERS_TEST_STATUS.",
            )

        participant_id = data.pop("participant_id")

        if participant_id == "all":
            res = await self.get_filters_data_for_all_participants(data)
            # send message to all participants
            participant_id = "participants"
        else:
            participant = self.get_participant_or_raise(participant_id)
            res = {}

            res[
                participant_id
            ] = await participant.get_filters_data_for_one_participant(data)

        answer = MessageDict(type="FILTERS_TEST_STATUS", data=res)
        await self._experiment.send(participant_id, answer)
=======
    async def _handle_get_session(self, data: Any) -> MessageDict:
        """Handle requests with type `GET_SESSION`.

        Loads session with given id from session manager.  Responds with type:
        `GET_SESSION`.

        Parameters
        ----------
        _ : any
            Message data.  Ignored / not required.

        Returns
        -------
        custom_types.message.MessageDict with type: `SESSION` and data: custom_types.session.SessionDict.
        """
        session = self._hub.session_manager.get_session(data["session_id"])
        if session is None:
            raise ErrorDictException(
                code=404,
                type="UNKNOWN_SESSION",
                description="No session with the given ID found to update.",
            )
        session_dict = session.asdict()
        return MessageDict(type="SESSION", data=session_dict)
>>>>>>> 841976ea
<|MERGE_RESOLUTION|>--- conflicted
+++ resolved
@@ -78,15 +78,12 @@
         self.on_message("BAN_PARTICIPANT", self._handle_ban)
         self.on_message("MUTE", self._handle_mute)
         self.on_message("SET_FILTERS", self._handle_set_filters)
-<<<<<<< HEAD
         self.on_message("GET_FILTERS_DATA", self._handle_get_filters_data)
         self.on_message(
             "GET_FILTERS_TEST_STATUS",
             self._handle_get_filters_test_status,
         )
-=======
         self.on_message("GET_SESSION", self._handle_get_session)
->>>>>>> 841976ea
 
     def __str__(self) -> str:
         """Get string representation of this experimenter.
@@ -752,7 +749,6 @@
         )
         return MessageDict(type="SUCCESS", data=success)
 
-<<<<<<< HEAD
     async def _handle_get_filters_data(self, data: Any) -> MessageDict:
         if not filter_utils.is_valid_get_filters_data_dict(data):
             raise ErrorDictException(
@@ -788,7 +784,6 @@
 
         answer = MessageDict(type="FILTERS_TEST_STATUS", data=res)
         await self._experiment.send(participant_id, answer)
-=======
     async def _handle_get_session(self, data: Any) -> MessageDict:
         """Handle requests with type `GET_SESSION`.
 
@@ -812,5 +807,4 @@
                 description="No session with the given ID found to update.",
             )
         session_dict = session.asdict()
-        return MessageDict(type="SESSION", data=session_dict)
->>>>>>> 841976ea
+        return MessageDict(type="SESSION", data=session_dict)
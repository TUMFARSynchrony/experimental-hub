"""Provide the abstract `User` class.

See Also
--------
hub.participant.Participant : Participant implementation of User.
hub.experimenter.Experimenter : Experimenter implementation of User.
"""

from __future__ import annotations

import logging
import asyncio
import traceback
from abc import ABCMeta, abstractmethod
from typing import Callable, Any, Coroutine
from pyee.asyncio import AsyncIOEventEmitter
from collections import deque

from connection.messages import ConnectionOfferDict, is_valid_connection_offer_dict
from custom_types.ping import PongDict, PingDict
from custom_types.error import ErrorDict
from filters import FilterDict
from filters.filters_data_dict import FiltersDataDict
from custom_types.message import MessageDict
from session.data.participant.participant_summary import ParticipantSummaryDict

import experiment as _exp
from hub.util import timestamp
import users.experimenter as _experimenter
from hub.exceptions import ErrorDictException
from connection.connection_state import ConnectionState
from connection.connection_interface import ConnectionInterface


class User(AsyncIOEventEmitter, metaclass=ABCMeta):
    """User class representing a connected client.

    Provides client connection and message handling logic for child classes.

    Extends AsyncIOEventEmitter, providing the following events:
    - `disconnected` : hub.user.User
        Emitted when the connection with the client closes.
    - `CONNECTION_ANSWER` : custom_types.connection.ConnectionAnswerDict
        CONNECTION_ANSWER message received from a client.
    - `connection_set` : User (self)

    Attributes
    ----------
    id : str
        ID of this User.

    Methods
    -------
    on_message(endpoint, handler)
        Register an `handler` function for incoming messages with type `endpoint`.
    handle_message(message)
        Handle incoming message from client.
    set_connection(connection)
        Set the connection of this user.
    send(message)
        Send a custom_types.message.MessageDict to the connected client.
    disconnect()
        Closes the connection with the client.
    add_subscriber(user)
        Add `user` as a subscriber to this User.
    set_muted(video, audio)
        Set the muted state for this user
    get_summary()
        Get summary of User for client

    See Also
    --------
    hub.participant.Participant : Participant implementation of User.
    hub.experimenter.Experimenter : Experimenter implementation of User.

    Notes
    -----
    Messages received from the client are handled using the custom event handler in User
    (add handler using: `on_message` and internally emit event using: `handle_message`).
    Do not confuse this with the events the User provides using the AsyncIOEventEmitter.
    """

    id: str
    _experiment: _exp.Experiment | None
    _logger: logging.Logger
    _muted_video: bool
    _muted_audio: bool
    _connection: ConnectionInterface | None
    _handlers: dict[str, list[Callable[[Any], Coroutine[Any, Any, MessageDict | None]]]]
    _ping_buffer: deque  # buffer of n last ping times
    _pinging: bool
    _ping_task: asyncio.Task | None
    __subscribers: dict[str, str]  # User ID -> subconnection_id
    __disconnected: bool
    __lock: asyncio.Lock

    def __init__(
        self, user_id: str, muted_video: bool = False, muted_audio: bool = False
    ) -> None:
        """Instantiate new User base class.

        Should only be called by child classes.

        Parameters
        ----------
        user_id : str
            Unique identifier for this Experimenter.
        muted_video : bool, default False
            Whether the users video should be muted.
        muted_audio : bool, default False
            Whether the users audio should be muted.
        """
        super().__init__()
        self._logger = logging.getLogger(f"User-{user_id}")
        self.id = user_id
        self._experiment = None
        self._muted_video = muted_video
        self._muted_audio = muted_audio
        self._handlers = {}
        self._ping_buffer = deque(maxlen=100)
        self._pinging = False
        self.__subscribers = {}
        self.__disconnected = False
        self._connection = None
        self.__lock = asyncio.Lock()
        self.on_message("PING", self._handle_ping)
        self.on_message("PONG", self._handle_pong)

    @property
    def muted_video(self) -> bool:
        """bool indicating if the users video is muted."""
        return self._muted_video

    @property
    def muted_audio(self) -> bool:
        """bool indicating if the users audio is muted."""
        return self._muted_audio

    @property
    def recorded(self) -> bool:
        """bool indicating if the users video is recorded."""
        return self._recorded

    @property
    def connection(self) -> ConnectionInterface | None:
        """Get Connection of this User."""
        return self._connection

    @property
    def experiment(self) -> None | _exp.Experiment:
        """Get Experiment this User is connected to.

        Returns
        -------
        None or hub.experiment.Experiment
            None if user is not connected to an experiment, otherwise experiment.

        See Also
        --------
        get_experiment_or_raise : get experiment or raise if experiment is None
        """
        return self._experiment

    def get_summary(self) -> ParticipantSummaryDict | None:
        """Get summary of User for client.

        Base implementation returns None.  Should be implemented in classes extending
        User to provide a summary.

        Returns
        -------
        ParticipantSummaryDict | None
            Summary of user.  Subclasses may override this function and return values
            other than None.

        See Also
        --------
        hub.participant.Participant.get_summary
            Participant implementation for get_summary.
        """
        return None

    def set_connection(self, connection: ConnectionInterface) -> None:
        """Set the connection of this user.

        This should only be used once before using this User.  See factory functions.

        See Also
        --------
        hub.participant.Participant : Participant implementation of User.
        hub.experimenter.Experimenter : Experimenter implementation of User.
        """
        self._logger.debug(f"Added Connection: {repr(connection)}")
        self._connection = connection
        self._connection.add_listener(
            "state_change", self._handle_connection_state_change
        )
        self._connection.add_listener(
            "state_change", self._handle_connection_state_change_user
        )
        self.emit("connection_set", self)

    async def send(self, message: MessageDict) -> None:
        """Send a custom_types.message.MessageDict to the connected client.

        Parameters
        ----------
        message : custom_types.message.MessageDict
            Message for the client.
        """
        if self._connection is not None and \
                self._connection.state == ConnectionState.CONNECTED:
            await self._connection.send(message)
        else:
            self._logger.debug(
                f"Not sending {message['type']} message, connection is None \
<<<<<<< HEAD
                or connection is not fully connected"
=======
or connection is not fully connected"
>>>>>>> a3e151e3
            )

    async def disconnect(self) -> None:
        """Disconnect.  Closes the connection with the client."""
        if self._connection is not None:
            await self._connection.stop()
        self._handle_disconnect()

    async def add_subscriber(self, user: User) -> None:
        """Add `user` as a subscriber to this User.

        Sends a `CONNECTION_PROPOSAL` to `user` and waits for an `CONNECTION_OFFER`.
        Will respond with a `CONNECTION_ANSWER` to the `CONNECTION_OFFER` with the same
        `id` as the send proposal.

        Parameters
        ----------
        user : hub.user.User
            New subscriber to this User.

        See Also
        --------
        Connection Protocol Wiki :
            https://github.com/TUMFARSynchrony/experimental-hub/wiki/Connection-Protocol#adding-a-sub-connection
        """
        if self._connection is not None:
            return await self.__add_subscriber(user)
        else:
            # wait for connection, then add subscriber
            @self.once("connection_set")
            async def __add_subscriber_later(_):
                await self.__add_subscriber(user)

    async def __add_subscriber(self, user: User) -> None:
        """Inner, private add_subscriber function called when connection is set.

        See add_subscriber for documentation.
        """
        if self._connection is None:
            self._logger.error(
                "Called __add_subscriber with connection == None. "
                "Failed to add subscriber"
            )
            return

        # Error handling in case multiple users connect simultaneously
        # Abort if user is not yet fully connected
        if user.connection is None:
            self._logger.debug(
                f"Avoid adding not fully connected subscriber: {repr(user)}"
            )
            return

        async with self.__lock:
            # Avoid duplicate subscriptions
            if user.id in self.__subscribers:
                self._logger.debug(f"Avoid adding duplicate subscriber: {repr(user)}")
                return

            self._logger.debug(f"Adding subscriber: {repr(user)}")
            if isinstance(user, _experimenter.Experimenter):
                proposal = await self._connection.create_subscriber_proposal(self.id)
            else:
                proposal = await self._connection.create_subscriber_proposal(
                    self.get_summary()
                )

            msg = MessageDict(type="CONNECTION_PROPOSAL", data=proposal)
            await user.send(msg)

            self.__subscribers[user.id] = proposal["id"]

        @user.once("disconnected")
        def _remove_subscriber(_):
            self._logger.debug(f"subscribers: {self.__subscribers.keys()}")
            if user.id in self.__subscribers:
                self.__subscribers.pop(user.id)

        @user.on("CONNECTION_OFFER")
        async def _handle_offer(offer: ConnectionOfferDict):
            if self._connection is None:
                self._logger.error("Called _handle_offer with connection == None")
                return

            if offer["id"] == proposal["id"]:
                user.remove_listener("CONNECTION_OFFER", _handle_offer)
                try:
                    answer = await self._connection.handle_subscriber_offer(offer)
                except ErrorDictException as err:
                    await user.send(err.error_message)
                    return
                msg = MessageDict(type="CONNECTION_ANSWER", data=answer)
                await user.send(msg)

        @self.on("disconnected")
        def _remove_listener(_):
            try:
                user.remove_listener("CONNECTION_OFFER", _handle_offer)
            except KeyError:
                return

        @user.on("disconnected")
        async def _remove_subconnection(_):
            if self._connection is not None:
                await self._connection.stop_subconnection(proposal["id"])

    async def remove_subscriber(self, user: User) -> None:
        """Remove `user` from the subscribers to this User.

        Stops the SubConnection distributing the steam of this User to `user`.

        Not required if `user` disconnects.

        Parameters
        ----------
        user : hub.user.User
            Subscriber to this User that will be removed.
        """
        self._logger.debug(f"Removing subscriber: {user}")
        subconnection_id = self.__subscribers.pop(user.id, None)
        if subconnection_id is None:
            self._logger.error(
                f"Failed to remove SubConnection, {repr(User)} not found in subscribers"
            )
            return

        if self._connection is None:
            self._logger.error("Can't remove subconnection, connection is None.")
            return

        await self._connection.stop_subconnection(subconnection_id)

    def on_message(
        self,
        endpoint: str,
        handler: Callable[[Any], Coroutine[Any, Any, MessageDict | None]],
    ) -> None:
        """Register an `handler` function for incoming messages with type `endpoint`.

        Parameters
        ----------
        endpoint : str
            Endpoint for `handler`.  When a message with type `endpoint` is received,
            `handler` will be called.
        handler : function(data: Any) -> custom_types.message.MessageDict
            Function that handles incoming data for Messages with type `endpoint`.
        """
        if endpoint in self._handlers:
            self._handlers[endpoint].append(handler)
        else:
            self._handlers[endpoint] = [handler]

    async def handle_message(self, message: MessageDict) -> None:
        """Handle incoming message from client.

        Pass Message data to all functions registered to message type endpoint using
        `on_message`.  Note that `on` is listening for events using AsyncIOEventEmitter,
        not api requests.

        Send responses or exceptions from message handlers to client.

        Parameters
        ----------
        message : custom_types.message.MessageDict
            Incoming message.  Must be a valid MessageDict dictionary.
        """

        endpoint = message["type"]

        if endpoint == "CONNECTION_OFFER":
            if not is_valid_connection_offer_dict(message["data"]):
                self._logger.warning("Received invalid CONNECTION_OFFER")
                err = ErrorDict(
                    code=400,
                    type="INVALID_DATATYPE",
                    description="Invalid connection offer dict",
                )
                await self.send(MessageDict(type="ERROR", data=err))
                return
            self.emit("CONNECTION_OFFER", message["data"])
            return

        handler_functions = self._handlers.get(endpoint, None)

        if handler_functions is None:
            self._logger.warning(f"No handler for {endpoint} found")
            return

        self._logger.info(f"Received {endpoint}")
        self._logger.debug(f"Calling {len(handler_functions)} handler(s)")

        for handler in handler_functions:
            try:
                response = await handler(message["data"])
            except ErrorDictException as err:
                self._logger.info(
                    f"Failed to handle {endpoint} message. {err.description}"
                )
                response = err.error_message
            except Exception as err:
                self._logger.error(f"INTERNAL SERVER ERROR: {err}")
                self._logger.error(traceback.format_exc())
                err = ErrorDict(
                    type="INTERNAL_SERVER_ERROR",
                    code=500,
                    description="Internal server error. See server log for details.",
                )
                response = MessageDict(type="ERROR", data=err)

            if response is not None:
                await self.send(response)

    def get_experiment_or_raise(self, action_prefix: str = "") -> _exp.Experiment:
        """Get `self._experiment` or raise ErrorDictException if it is None.

        Use to check if this Experimenter is connected to an
        hub.experiment.Experiment.

        Parameters
        ----------
        action_prefix : str, optional
            Prefix for the error message.  If not set / default (empty string), the
            error message is: *<ClassName> is not connected to an experiment.*,
            otherwise: *<action_prefix> <ClassName> is not connected to an experiment.*
            .

        Raises
        ------
        ErrorDictException
            If `self._experiment` is None
        """
        if self._experiment is not None:
            return self._experiment

        if action_prefix == "":
            desc = f"{self.__class__.__name__} is not connected to an experiment."
        else:
            desc = (
                f"{action_prefix} {self.__class__.__name__} is not connected to an "
                "experiment."
            )

        raise ErrorDictException(
            code=409, type="NOT_CONNECTED_TO_EXPERIMENT", description=desc
        )

    async def set_muted(self, video: bool, audio: bool) -> None:
        """Set the muted state for this user.

        Parameters
        ----------
        video : bool
            Whether the users video should be muted.
        audio : bool
            Whether the users audio should be muted.
        """
        if self._muted_video == video and self._muted_audio == audio:
            return

        self._muted_video = video
        self._muted_audio = audio

        if self._connection is not None:
            await self._connection.set_muted(video, audio)

    async def set_video_filters(self, filters: list[FilterDict]) -> None:
        """Set or update video filters to `filters`.

        Wrapper for hub.connection_interface.ConnectionInterface `set_video_filters`
        , with callback in case the connection is not set

        Parameters
        ----------
        filters : list of filters.FilterDict
            List of video filter configs.
        """
        if self._connection is not None:
            await self._connection.set_video_filters(filters)
        else:

            @self.once("connection_set")
            async def _set_video_filters_later(_):
                if self._connection is None:
                    self._logger.error(
                        "_set_video_filters_later callback failed, _connection is "
                        "None."
                    )
                    return
                await self._connection.set_video_filters(filters)

    async def set_audio_filters(self, filters: list[FilterDict]) -> None:
        """Set or update audio filters to `filters`.

        Wrapper for hub.connection_interface.ConnectionInterface `set_audio_filters`
        , with callback in case the connection is not set

        Parameters
        ----------
        filters : list of filters.FilterDict
            List of audio filter configs.
        """
        if self._connection is not None:
            await self._connection.set_audio_filters(filters)
        else:

            @self.once("connection_set")
            async def _set_audio_filters_later(_):
                if self._connection is None:
                    self._logger.error(
                        "_set_audio_filters_later callback failed, _connection is "
                        "None."
                    )
                    return
                await self._connection.set_audio_filters(filters)

    async def set_video_group_filters(
        self, group_filters: list[FilterDict], ports: list[int]
    ) -> None:
        if self._connection is not None:
            await self._connection.set_video_group_filters(group_filters, ports)
        else:

            @self.once("connection_set")
            async def _set_video_group_filters_later(_):
                if self._connection is None:
                    self._logger.error(
                        "_set_video_group_filters_later callback failed, _connection is "
                        "None."
                    )
                    return
                await self._connection.set_video_group_filters(group_filters, ports)

    async def set_audio_group_filters(
        self, group_filters: list[FilterDict], ports: list[int]
    ) -> None:
        if self._connection is not None:
            await self._connection.set_audio_group_filters(group_filters, ports)
        else:

            @self.once("connection_set")
            async def _set_audio_group_filters_later(_):
                if self._connection is None:
                    self._logger.error(
                        "_set_audio_group_filters_later callback failed, _connection is "
                        "None."
                    )
                    return
                await self._connection.set_audio_group_filters(group_filters, ports)

    async def get_filters_data_for_all_participants(
        self, data: Any
    ) -> dict[str, FiltersDataDict]:
        experiment = self.get_experiment_or_raise("Failed to set filters.")
        res: dict[str, FiltersDataDict] = {}

        for p in experiment.participants.values():
            if p.connection is not None:
                res[p.id] = await p.get_filters_data_for_one_participant(data)

        return res

    async def get_filters_data_for_one_participant(self, data: Any) -> FiltersDataDict:
        filter_id = data["filter_id"]
        filter_name = data["filter_name"]
        filter_channel = data["filter_channel"]
        audio_filters = []
        video_filters = []
        if filter_channel == "video" or filter_channel == "both":
            video_filters = await self._connection.get_video_filters_data(
                filter_id, filter_name
            )
        if filter_channel == "audio" or filter_channel == "both":
            audio_filters = await self._connection.get_audio_filters_data(
                filter_id, filter_name
            )
        if filter_channel not in ["video", "audio", "both"]:
            raise ErrorDictException(
                code=404,
                type="INVALID_REQUEST",
                description=f'Unknown filter channel: "{filter_channel}".',
            )

        return FiltersDataDict(video=video_filters, audio=audio_filters)

    async def start_recording(self) -> None:
        """Start recording for this user."""
        if self._connection is not None:
            await self._connection.start_recording()

    async def stop_recording(self) -> None:
        """Stop recording for this user."""
        await self._connection.stop_recording()

<<<<<<< HEAD
    async def start_pinging(self, period: float = 10) -> None:
=======
    async def start_pinging(
        self,
        period: int,
        buffer_length: int
    ) -> None:
>>>>>>> a3e151e3
        """Start sending ping messages to the frontend.

        This method starts a background task that sends ping messages to the
        frontend at a specified period.

        Parameters
        ----------
<<<<<<< HEAD
        period : float, optional
            The period at which to send ping messages, in milliseconds.
            Default is 1000ms.
=======
        period : int, optional
            The period at which to send ping messages, in milliseconds.
        buffer_length : int, optional
            The length of the ping buffer, in seconds.
>>>>>>> a3e151e3
        """
        if self._pinging:
            return
        self._pinging = True
        # buffer is always ~30s long
<<<<<<< HEAD
        self._ping_buffer = deque(maxlen=int(max(1, 30 / (period / 1000))))
=======
        self._ping_buffer = deque(
            maxlen=int(max(1, buffer_length / (period / 1000)))
        )
>>>>>>> a3e151e3
        self._ping_task = asyncio.ensure_future(self._ping_loop(period=period))

    def stop_pinging(self) -> None:
        """Stop sending ping messages to the frontend.
        Cancels the ping task
        """
        self._pinging = False

        try:
            self._ping_task.cancel()
        except Exception as err:
            self._logger.error(f"Failed to cancel ping task: {err}")

<<<<<<< HEAD
    async def _ping_loop(self, period: float) -> None:
=======
    async def _ping_loop(self, period: int) -> None:
>>>>>>> a3e151e3
        """Async loop which sends ping messages
        to the frontend at a specified period.

        Parameters
        ----------
<<<<<<< HEAD
        period : float
=======
        period : int
>>>>>>> a3e151e3
            Ping period in milliseconds.
        """
        while True:
            await asyncio.sleep(period/1000)
            ping = PingDict(sent=timestamp(), data="")
            await self.send(MessageDict(type="PING", data=ping))

    async def get_current_ping(self) -> int:
        """Get the average ping in ms."""

        if len(self._ping_buffer) == 0:
            return 0
        return sum(self._ping_buffer) / len(self._ping_buffer)

    def _handle_disconnect(self) -> None:
        """Handle this user disconnecting.

        Emit "disconnected" event and remove all event listeners on user.
        """
        if self.__disconnected:
            return
        self.__disconnected = True
        self._logger.info("Disconnected")
        self.emit("disconnected", self)
        self.remove_all_listeners()

    def _handle_connection_state_change_user(self, state: ConnectionState) -> None:
        """Calls _handle_disconnect if state is CLOSED or FAILED.

        Parameters
        ----------
        state : hub.connection_state.ConnectionState
            New state of `self._connection`.
        """
        if state in [ConnectionState.CLOSED, ConnectionState.FAILED]:
            self._handle_disconnect()

    async def _handle_ping(self, data: Any) -> MessageDict:
        """Handle requests with type `PING`.

        Parameters
        ----------
        data : any
            Message data, can be anything.  Will be included in return message.

        Returns
        -------
        custom_types.message.MessageDict
            MessageDict with type: `PONG`, data: custom_types.ping.PongDict.
        """
        pong = PongDict(handled_time=timestamp(), ping_data=data)
        return MessageDict(type="PONG", data=pong)

    async def _handle_pong(self, data: Any) -> MessageDict | None:
        """Handle requests with type `PONG`. Stores times in self._pingData.

        Parameters
        ----------
        data : any
            Message data, can be anything.
        """
        # save ping time
        current_time = timestamp()
        ping_time = current_time - data["ping_data"]["sent"]
        self._ping_buffer.append(int(ping_time))

    @abstractmethod
    async def _handle_connection_state_change(self, state: ConnectionState) -> None:
        """Handler for connection "state_change" event.

        Must be implemented in classes extending User.

        Parameters
        ----------
        state : hub.connection_state.ConnectionState
            New state of the connection this user has with the client.
        """
        pass<|MERGE_RESOLUTION|>--- conflicted
+++ resolved
@@ -214,11 +214,7 @@
         else:
             self._logger.debug(
                 f"Not sending {message['type']} message, connection is None \
-<<<<<<< HEAD
-                or connection is not fully connected"
-=======
 or connection is not fully connected"
->>>>>>> a3e151e3
             )
 
     async def disconnect(self) -> None:
@@ -612,15 +608,11 @@
         """Stop recording for this user."""
         await self._connection.stop_recording()
 
-<<<<<<< HEAD
-    async def start_pinging(self, period: float = 10) -> None:
-=======
     async def start_pinging(
         self,
         period: int,
         buffer_length: int
     ) -> None:
->>>>>>> a3e151e3
         """Start sending ping messages to the frontend.
 
         This method starts a background task that sends ping messages to the
@@ -628,28 +620,18 @@
 
         Parameters
         ----------
-<<<<<<< HEAD
-        period : float, optional
-            The period at which to send ping messages, in milliseconds.
-            Default is 1000ms.
-=======
         period : int, optional
             The period at which to send ping messages, in milliseconds.
         buffer_length : int, optional
             The length of the ping buffer, in seconds.
->>>>>>> a3e151e3
         """
         if self._pinging:
             return
         self._pinging = True
         # buffer is always ~30s long
-<<<<<<< HEAD
-        self._ping_buffer = deque(maxlen=int(max(1, 30 / (period / 1000))))
-=======
         self._ping_buffer = deque(
             maxlen=int(max(1, buffer_length / (period / 1000)))
         )
->>>>>>> a3e151e3
         self._ping_task = asyncio.ensure_future(self._ping_loop(period=period))
 
     def stop_pinging(self) -> None:
@@ -663,21 +645,13 @@
         except Exception as err:
             self._logger.error(f"Failed to cancel ping task: {err}")
 
-<<<<<<< HEAD
-    async def _ping_loop(self, period: float) -> None:
-=======
     async def _ping_loop(self, period: int) -> None:
->>>>>>> a3e151e3
         """Async loop which sends ping messages
         to the frontend at a specified period.
 
         Parameters
         ----------
-<<<<<<< HEAD
-        period : float
-=======
         period : int
->>>>>>> a3e151e3
             Ping period in milliseconds.
         """
         while True:

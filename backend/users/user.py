--- conflicted
+++ resolved
@@ -520,7 +520,40 @@
                     return
                 await self._connection.set_audio_filters(filters)
 
-<<<<<<< HEAD
+    async def set_video_group_filters(
+        self, group_filters: list[FilterDict], ports: list[int]
+    ) -> None:
+        if self._connection is not None:
+            await self._connection.set_video_group_filters(group_filters, ports)
+        else:
+
+            @self.once("connection_set")
+            async def _set_video_group_filters_later(_):
+                if self._connection is None:
+                    self._logger.error(
+                        "_set_video_group_filters_later callback failed, _connection is "
+                        "None."
+                    )
+                    return
+                await self._connection.set_video_group_filters(group_filters, ports)
+
+    async def set_audio_group_filters(
+        self, group_filters: list[FilterDict], ports: list[int]
+    ) -> None:
+        if self._connection is not None:
+            await self._connection.set_audio_group_filters(group_filters, ports)
+        else:
+
+            @self.once("connection_set")
+            async def _set_audio_group_filters_later(_):
+                if self._connection is None:
+                    self._logger.error(
+                        "_set_audio_group_filters_later callback failed, _connection is "
+                        "None."
+                    )
+                    return
+                await self._connection.set_audio_group_filters(group_filters, ports)
+
     async def get_filters_data_for_all_participants(
         self, data: Any
     ) -> dict[str, FiltersDataDict]:
@@ -555,41 +588,6 @@
             )
 
         return FiltersDataDict(video=video_filters, audio=audio_filters)
-=======
-    async def set_video_group_filters(
-        self, group_filters: list[FilterDict], ports: list[int]
-    ) -> None:
-        if self._connection is not None:
-            await self._connection.set_video_group_filters(group_filters, ports)
-        else:
-
-            @self.once("connection_set")
-            async def _set_video_group_filters_later(_):
-                if self._connection is None:
-                    self._logger.error(
-                        "_set_video_group_filters_later callback failed, _connection is "
-                        "None."
-                    )
-                    return
-                await self._connection.set_video_group_filters(group_filters, ports)
-
-    async def set_audio_group_filters(
-        self, group_filters: list[FilterDict], ports: list[int]
-    ) -> None:
-        if self._connection is not None:
-            await self._connection.set_audio_group_filters(group_filters, ports)
-        else:
-
-            @self.once("connection_set")
-            async def _set_audio_group_filters_later(_):
-                if self._connection is None:
-                    self._logger.error(
-                        "_set_audio_group_filters_later callback failed, _connection is "
-                        "None."
-                    )
-                    return
-                await self._connection.set_audio_group_filters(group_filters, ports)
->>>>>>> 6bff8d0f
 
     async def start_recording(self) -> None:
         """Start recording for this user."""

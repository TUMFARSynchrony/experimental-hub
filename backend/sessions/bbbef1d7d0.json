--- conflicted
+++ resolved
@@ -1,329 +1,4 @@
 {
-<<<<<<< HEAD
-    "id": "bbbef1d7d0",
-    "title": "CONNECTION TEST SESSION",
-    "date": 1689249266451,
-    "record": false,
-    "time_limit": 3000000,
-    "description": "Test session with 10 participants!",
-    "creation_time": 0,
-    "end_time": 1689947077645,
-    "start_time": 1689947077645,
-    "notes": [],
-    "participants": [
-        {
-            "id": "a",
-            "first_name": "Anna",
-            "last_name": "Anderson",
-            "banned": false,
-            "size": {
-                "width": 178.08301648525097,
-                "height": 155.99999999999955
-            },
-            "muted_video": false,
-            "muted_audio": false,
-            "position": {
-                "x": 0,
-                "y": 0,
-                "z": 0
-            },
-            "chat": [],
-            "audio_filters": [
-                {
-                    "type": "AUDIO_SPEAKING_TIME",
-                    "id": "audio-speaking-time"
-                }
-            ],
-            "video_filters": [
-                {
-                    "type": "DISPLAY_SPEAKING_TIME",
-                    "id": "display-speaking-time",
-                    "audio_speaking_time_filter_id": "audio-speaking-time"
-                }
-            ]
-        },
-        {
-            "id": "b",
-            "first_name": "Brandon",
-            "last_name": "Brown",
-            "banned": false,
-            "size": {
-                "width": 173.0789809616626,
-                "height": 154.9999999999999
-            },
-            "muted_video": false,
-            "muted_audio": false,
-            "position": {
-                "x": 198.07725145155317,
-                "y": 0,
-                "z": 0
-            },
-            "chat": [],
-            "audio_filters": [
-                {
-                    "type": "AUDIO_SPEAKING_TIME",
-                    "id": "audio-speaking-time"
-                }
-            ],
-            "video_filters": [
-                {
-                    "type": "DISPLAY_SPEAKING_TIME",
-                    "id": "display-speaking-time",
-                    "audio_speaking_time_filter_id": "audio-speaking-time"
-                }
-            ]
-        },
-        {
-            "id": "c",
-            "first_name": "Christopher",
-            "last_name": "Cook",
-            "banned": false,
-            "size": {
-                "width": 177.07926921334732,
-                "height": 152.99999999999977
-            },
-            "muted_video": false,
-            "muted_audio": false,
-            "position": {
-                "x": 404.86999849011,
-                "y": 0,
-                "z": 0
-            },
-            "chat": [],
-            "audio_filters": [
-                {
-                    "type": "AUDIO_SPEAKING_TIME",
-                    "id": "audio-speaking-time"
-                }
-            ],
-            "video_filters": [
-                {
-                    "type": "DISPLAY_SPEAKING_TIME",
-                    "id": "display-speaking-time",
-                    "audio_speaking_time_filter_id": "audio-speaking-time"
-                }
-            ]
-        },
-        {
-            "id": "d",
-            "first_name": "Daniel",
-            "last_name": "Dunn",
-            "banned": false,
-            "size": {
-                "width": 174.07869270997415,
-                "height": 150.99999999999875
-            },
-            "muted_video": false,
-            "muted_audio": false,
-            "position": {
-                "x": 614.9403319012266,
-                "y": 250,
-                "z": 0
-            },
-            "chat": [],
-            "audio_filters": [
-                {
-                    "type": "AUDIO_SPEAKING_TIME",
-                    "id": "audio-speaking-time"
-                }
-            ],
-            "video_filters": [
-                {
-                    "type": "DISPLAY_SPEAKING_TIME",
-                    "id": "display-speaking-time",
-                    "audio_speaking_time_filter_id": "audio-speaking-time"
-                }
-            ]
-        },
-        {
-            "id": "e",
-            "first_name": "Emily",
-            "last_name": "Edwards",
-            "banned": false,
-            "size": {
-                "width": 225.0755219414424,
-                "height": 195.99999999999946
-            },
-            "muted_video": false,
-            "muted_audio": false,
-            "position": {
-                "x": 468.0245013932157,
-                "y": 444.00000000000057,
-                "z": 0
-            },
-            "chat": [],
-            "audio_filters": [
-                {
-                    "type": "AUDIO_SPEAKING_TIME",
-                    "id": "audio-speaking-time"
-                }
-            ],
-            "video_filters": [
-                {
-                    "type": "DISPLAY_SPEAKING_TIME",
-                    "id": "display-speaking-time",
-                    "audio_speaking_time_filter_id": "audio-speaking-time"
-                }
-            ]
-        },
-        {
-            "id": "f",
-            "first_name": "Felix",
-            "last_name": "Freeman",
-            "banned": false,
-            "size": {
-                "width": 177.08359298862078,
-                "height": 151.99999999999906
-            },
-            "muted_video": false,
-            "muted_audio": false,
-            "position": {
-                "x": 0,
-                "y": 488.0000000000009,
-                "z": 0
-            },
-            "chat": [],
-            "audio_filters": [
-                {
-                    "type": "AUDIO_SPEAKING_TIME",
-                    "id": "audio-speaking-time"
-                }
-            ],
-            "video_filters": [
-                {
-                    "type": "DISPLAY_SPEAKING_TIME",
-                    "id": "display-speaking-time",
-                    "audio_speaking_time_filter_id": "audio-speaking-time"
-                }
-            ]
-        },
-        {
-            "id": "g",
-            "first_name": "George",
-            "last_name": "Gregory",
-            "banned": false,
-            "size": {
-                "width": 173.02680740669555,
-                "height": 153.99999999999875
-            },
-            "muted_video": true,
-            "muted_audio": true,
-            "position": {
-                "x": 15.994234966299388,
-                "y": 227.99999999999983,
-                "z": 0
-            },
-            "chat": [],
-            "audio_filters": [
-                {
-                    "type": "AUDIO_SPEAKING_TIME",
-                    "id": "audio-speaking-time"
-                }
-            ],
-            "video_filters": [
-                {
-                    "type": "DISPLAY_SPEAKING_TIME",
-                    "id": "display-speaking-time",
-                    "audio_speaking_time_filter_id": "audio-speaking-time"
-                }
-            ]
-        },
-        {
-            "id": "h",
-            "first_name": "Hubert",
-            "last_name": "Hilton",
-            "banned": false,
-            "size": {
-                "width": 171.0296899235443,
-                "height": 151.99999999999886
-            },
-            "muted_video": true,
-            "muted_audio": true,
-            "position": {
-                "x": 415.86913373505587,
-                "y": 192.00000000000028,
-                "z": 0
-            },
-            "chat": [],
-            "audio_filters": [
-                {
-                    "type": "AUDIO_SPEAKING_TIME",
-                    "id": "audio-speaking-time"
-                }
-            ],
-            "video_filters": [
-                {
-                    "type": "DISPLAY_SPEAKING_TIME",
-                    "id": "display-speaking-time",
-                    "audio_speaking_time_filter_id": "audio-speaking-time"
-                }
-            ]
-        },
-        {
-            "id": "i",
-            "first_name": "Irene",
-            "last_name": "Isac",
-            "banned": false,
-            "size": {
-                "width": 170.0288251684889,
-                "height": 149.99999999999994
-            },
-            "muted_video": true,
-            "muted_audio": true,
-            "position": {
-                "x": 216.9192895282286,
-                "y": 203.99999999999915,
-                "z": 0
-            },
-            "chat": [],
-            "audio_filters": [
-                {
-                    "type": "AUDIO_SPEAKING_TIME",
-                    "id": "audio-speaking-time"
-                }
-            ],
-            "video_filters": [
-                {
-                    "type": "DISPLAY_SPEAKING_TIME",
-                    "id": "display-speaking-time",
-                    "audio_speaking_time_filter_id": "audio-speaking-time"
-                }
-            ]
-        },
-        {
-            "id": "j",
-            "first_name": "John",
-            "last_name": "Jacob",
-            "banned": false,
-            "size": {
-                "width": 222.02334838647448,
-                "height": 195.99999999999895
-            },
-            "muted_video": true,
-            "muted_audio": true,
-            "position": {
-                "x": 209.15219688962765,
-                "y": 414.99999999999943,
-                "z": 0
-            },
-            "chat": [],
-            "audio_filters": [
-                {
-                    "type": "AUDIO_SPEAKING_TIME",
-                    "id": "audio-speaking-time"
-                }
-            ],
-            "video_filters": [
-                {
-                    "type": "DISPLAY_SPEAKING_TIME",
-                    "id": "display-speaking-time",
-                    "audio_speaking_time_filter_id": "audio-speaking-time"
-                }
-            ]
-        }
-    ],
-    "log": []
-=======
   "id": "bbbef1d7d0",
   "title": "CONNECTION TEST SESSION",
   "date": 1799844840000,
@@ -527,5 +202,4 @@
     }
   ],
   "log": []
->>>>>>> 99f9d503
 }
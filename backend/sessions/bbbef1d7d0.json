{
    "id": "bbbef1d7d0",
    "title": "CONNECTION TEST SESSION",
    "date": 1799844840000,
    "record": false,
    "time_limit": 3000000,
    "description": "Test session with 10 participants!",
    "creation_time": 0,
    "end_time": 0,
    "start_time": 0,
    "notes": [],
    "participants": [
        {
            "id": "a",
            "participant_name": "Anna Anderson",
            "banned": false,
            "size": {
                "width": 178.08301648525097,
                "height": 155.99999999999955
            },
            "muted_video": false,
            "muted_audio": false,
            "position": {
                "x": 0,
                "y": 0,
                "z": 0
            },
            "chat": [],
            "audio_filters": [],
            "video_filters": [],
<<<<<<< HEAD
            "audio_group_filters": [],
            "video_group_filters": []
=======
            "lastMessageSentTime": 0,
            "lastMessageReadTime": 0
>>>>>>> 8e76a993
        },
        {
            "id": "b",
            "participant_name": "Brandon Brown",
            "banned": false,
            "size": {
                "width": 173.0789809616626,
                "height": 154.9999999999999
            },
            "muted_video": false,
            "muted_audio": false,
            "position": {
                "x": 198.07725145155317,
                "y": 0,
                "z": 0
            },
            "chat": [],
            "audio_filters": [],
            "video_filters": [],
<<<<<<< HEAD
            "audio_group_filters": [],
            "video_group_filters": []
=======
            "lastMessageSentTime": 0,
            "lastMessageReadTime": 0
>>>>>>> 8e76a993
        },
        {
            "id": "c",
            "participant_name": "Christopher Cook",
            "banned": false,
            "size": {
                "width": 177.07926921334732,
                "height": 152.99999999999977
            },
            "muted_video": false,
            "muted_audio": false,
            "position": {
                "x": 404.86999849011,
                "y": 0,
                "z": 0
            },
            "chat": [],
            "audio_filters": [],
            "video_filters": [],
<<<<<<< HEAD
            "audio_group_filters": [],
            "video_group_filters": []
=======
            "lastMessageSentTime": 0,
            "lastMessageReadTime": 0
>>>>>>> 8e76a993
        },
        {
            "id": "d",
            "participant_name": "Daniel Dunn",
            "banned": false,
            "size": {
                "width": 174.07869270997415,
                "height": 150.99999999999875
            },
            "muted_video": false,
            "muted_audio": false,
            "position": {
                "x": 614.9403319012266,
                "y": 250,
                "z": 0
            },
            "chat": [],
            "audio_filters": [],
            "video_filters": [],
<<<<<<< HEAD
            "audio_group_filters": [],
            "video_group_filters": []
=======
            "lastMessageSentTime": 0,
            "lastMessageReadTime": 0
>>>>>>> 8e76a993
        },
        {
            "id": "e",
            "participant_name": "Emily Edwards",
            "banned": false,
            "size": {
                "width": 225.0755219414424,
                "height": 195.99999999999946
            },
            "muted_video": false,
            "muted_audio": false,
            "position": {
                "x": 468.0245013932157,
                "y": 444.00000000000057,
                "z": 0
            },
            "chat": [],
            "audio_filters": [],
            "video_filters": [],
<<<<<<< HEAD
            "audio_group_filters": [],
            "video_group_filters": []
=======
            "lastMessageSentTime": 0,
            "lastMessageReadTime": 0
>>>>>>> 8e76a993
        },
        {
            "id": "f",
            "participant_name": "Felix Freeman",
            "banned": false,
            "size": {
                "width": 177.08359298862078,
                "height": 151.99999999999906
            },
            "muted_video": false,
            "muted_audio": false,
            "position": {
                "x": 0,
                "y": 488.0000000000009,
                "z": 0
            },
            "chat": [],
            "audio_filters": [],
            "video_filters": [],
<<<<<<< HEAD
            "audio_group_filters": [],
            "video_group_filters": []
=======
            "lastMessageSentTime": 0,
            "lastMessageReadTime": 0
>>>>>>> 8e76a993
        },
        {
            "id": "g",
            "participant_name": "George Gregory",
            "banned": false,
            "size": {
                "width": 173.02680740669555,
                "height": 153.99999999999875
            },
            "muted_video": true,
            "muted_audio": true,
            "position": {
                "x": 15.994234966299388,
                "y": 227.99999999999983,
                "z": 0
            },
            "chat": [],
            "audio_filters": [],
            "video_filters": [],
<<<<<<< HEAD
            "audio_group_filters": [],
            "video_group_filters": []
=======
            "lastMessageSentTime": 0,
            "lastMessageReadTime": 0
>>>>>>> 8e76a993
        },
        {
            "id": "h",
            "participant_name": "Hubert Hilton",
            "banned": false,
            "size": {
                "width": 171.0296899235443,
                "height": 151.99999999999886
            },
            "muted_video": true,
            "muted_audio": true,
            "position": {
                "x": 415.86913373505587,
                "y": 192.00000000000028,
                "z": 0
            },
            "chat": [],
            "audio_filters": [],
            "video_filters": [],
<<<<<<< HEAD
            "audio_group_filters": [],
            "video_group_filters": []
=======
            "lastMessageSentTime": 0,
            "lastMessageReadTime": 0
>>>>>>> 8e76a993
        },
        {
            "id": "i",
            "participant_name": "Irene Isac",
            "banned": false,
            "size": {
                "width": 170.0288251684889,
                "height": 149.99999999999994
            },
            "muted_video": true,
            "muted_audio": true,
            "position": {
                "x": 216.9192895282286,
                "y": 203.99999999999915,
                "z": 0
            },
            "chat": [],
            "audio_filters": [],
            "video_filters": [],
<<<<<<< HEAD
            "audio_group_filters": [],
            "video_group_filters": []
=======
            "lastMessageSentTime": 0,
            "lastMessageReadTime": 0
>>>>>>> 8e76a993
        },
        {
            "id": "j",
            "participant_name": "John Jacob",
            "banned": false,
            "size": {
                "width": 222.02334838647448,
                "height": 195.99999999999895
            },
            "muted_video": true,
            "muted_audio": true,
            "position": {
                "x": 209.15219688962765,
                "y": 414.99999999999943,
                "z": 0
            },
            "chat": [],
            "audio_filters": [],
            "video_filters": [],
<<<<<<< HEAD
            "audio_group_filters": [],
            "video_group_filters": []
=======
            "lastMessageSentTime": 0,
            "lastMessageReadTime": 0
>>>>>>> 8e76a993
        }
    ],
    "log": []
}<|MERGE_RESOLUTION|>--- conflicted
+++ resolved
@@ -1,275 +1,245 @@
 {
-    "id": "bbbef1d7d0",
-    "title": "CONNECTION TEST SESSION",
-    "date": 1799844840000,
-    "record": false,
-    "time_limit": 3000000,
-    "description": "Test session with 10 participants!",
-    "creation_time": 0,
-    "end_time": 0,
-    "start_time": 0,
-    "notes": [],
-    "participants": [
-        {
-            "id": "a",
-            "participant_name": "Anna Anderson",
-            "banned": false,
-            "size": {
-                "width": 178.08301648525097,
-                "height": 155.99999999999955
-            },
-            "muted_video": false,
-            "muted_audio": false,
-            "position": {
-                "x": 0,
-                "y": 0,
-                "z": 0
-            },
-            "chat": [],
-            "audio_filters": [],
-            "video_filters": [],
-<<<<<<< HEAD
-            "audio_group_filters": [],
-            "video_group_filters": []
-=======
-            "lastMessageSentTime": 0,
-            "lastMessageReadTime": 0
->>>>>>> 8e76a993
-        },
-        {
-            "id": "b",
-            "participant_name": "Brandon Brown",
-            "banned": false,
-            "size": {
-                "width": 173.0789809616626,
-                "height": 154.9999999999999
-            },
-            "muted_video": false,
-            "muted_audio": false,
-            "position": {
-                "x": 198.07725145155317,
-                "y": 0,
-                "z": 0
-            },
-            "chat": [],
-            "audio_filters": [],
-            "video_filters": [],
-<<<<<<< HEAD
-            "audio_group_filters": [],
-            "video_group_filters": []
-=======
-            "lastMessageSentTime": 0,
-            "lastMessageReadTime": 0
->>>>>>> 8e76a993
-        },
-        {
-            "id": "c",
-            "participant_name": "Christopher Cook",
-            "banned": false,
-            "size": {
-                "width": 177.07926921334732,
-                "height": 152.99999999999977
-            },
-            "muted_video": false,
-            "muted_audio": false,
-            "position": {
-                "x": 404.86999849011,
-                "y": 0,
-                "z": 0
-            },
-            "chat": [],
-            "audio_filters": [],
-            "video_filters": [],
-<<<<<<< HEAD
-            "audio_group_filters": [],
-            "video_group_filters": []
-=======
-            "lastMessageSentTime": 0,
-            "lastMessageReadTime": 0
->>>>>>> 8e76a993
-        },
-        {
-            "id": "d",
-            "participant_name": "Daniel Dunn",
-            "banned": false,
-            "size": {
-                "width": 174.07869270997415,
-                "height": 150.99999999999875
-            },
-            "muted_video": false,
-            "muted_audio": false,
-            "position": {
-                "x": 614.9403319012266,
-                "y": 250,
-                "z": 0
-            },
-            "chat": [],
-            "audio_filters": [],
-            "video_filters": [],
-<<<<<<< HEAD
-            "audio_group_filters": [],
-            "video_group_filters": []
-=======
-            "lastMessageSentTime": 0,
-            "lastMessageReadTime": 0
->>>>>>> 8e76a993
-        },
-        {
-            "id": "e",
-            "participant_name": "Emily Edwards",
-            "banned": false,
-            "size": {
-                "width": 225.0755219414424,
-                "height": 195.99999999999946
-            },
-            "muted_video": false,
-            "muted_audio": false,
-            "position": {
-                "x": 468.0245013932157,
-                "y": 444.00000000000057,
-                "z": 0
-            },
-            "chat": [],
-            "audio_filters": [],
-            "video_filters": [],
-<<<<<<< HEAD
-            "audio_group_filters": [],
-            "video_group_filters": []
-=======
-            "lastMessageSentTime": 0,
-            "lastMessageReadTime": 0
->>>>>>> 8e76a993
-        },
-        {
-            "id": "f",
-            "participant_name": "Felix Freeman",
-            "banned": false,
-            "size": {
-                "width": 177.08359298862078,
-                "height": 151.99999999999906
-            },
-            "muted_video": false,
-            "muted_audio": false,
-            "position": {
-                "x": 0,
-                "y": 488.0000000000009,
-                "z": 0
-            },
-            "chat": [],
-            "audio_filters": [],
-            "video_filters": [],
-<<<<<<< HEAD
-            "audio_group_filters": [],
-            "video_group_filters": []
-=======
-            "lastMessageSentTime": 0,
-            "lastMessageReadTime": 0
->>>>>>> 8e76a993
-        },
-        {
-            "id": "g",
-            "participant_name": "George Gregory",
-            "banned": false,
-            "size": {
-                "width": 173.02680740669555,
-                "height": 153.99999999999875
-            },
-            "muted_video": true,
-            "muted_audio": true,
-            "position": {
-                "x": 15.994234966299388,
-                "y": 227.99999999999983,
-                "z": 0
-            },
-            "chat": [],
-            "audio_filters": [],
-            "video_filters": [],
-<<<<<<< HEAD
-            "audio_group_filters": [],
-            "video_group_filters": []
-=======
-            "lastMessageSentTime": 0,
-            "lastMessageReadTime": 0
->>>>>>> 8e76a993
-        },
-        {
-            "id": "h",
-            "participant_name": "Hubert Hilton",
-            "banned": false,
-            "size": {
-                "width": 171.0296899235443,
-                "height": 151.99999999999886
-            },
-            "muted_video": true,
-            "muted_audio": true,
-            "position": {
-                "x": 415.86913373505587,
-                "y": 192.00000000000028,
-                "z": 0
-            },
-            "chat": [],
-            "audio_filters": [],
-            "video_filters": [],
-<<<<<<< HEAD
-            "audio_group_filters": [],
-            "video_group_filters": []
-=======
-            "lastMessageSentTime": 0,
-            "lastMessageReadTime": 0
->>>>>>> 8e76a993
-        },
-        {
-            "id": "i",
-            "participant_name": "Irene Isac",
-            "banned": false,
-            "size": {
-                "width": 170.0288251684889,
-                "height": 149.99999999999994
-            },
-            "muted_video": true,
-            "muted_audio": true,
-            "position": {
-                "x": 216.9192895282286,
-                "y": 203.99999999999915,
-                "z": 0
-            },
-            "chat": [],
-            "audio_filters": [],
-            "video_filters": [],
-<<<<<<< HEAD
-            "audio_group_filters": [],
-            "video_group_filters": []
-=======
-            "lastMessageSentTime": 0,
-            "lastMessageReadTime": 0
->>>>>>> 8e76a993
-        },
-        {
-            "id": "j",
-            "participant_name": "John Jacob",
-            "banned": false,
-            "size": {
-                "width": 222.02334838647448,
-                "height": 195.99999999999895
-            },
-            "muted_video": true,
-            "muted_audio": true,
-            "position": {
-                "x": 209.15219688962765,
-                "y": 414.99999999999943,
-                "z": 0
-            },
-            "chat": [],
-            "audio_filters": [],
-            "video_filters": [],
-<<<<<<< HEAD
-            "audio_group_filters": [],
-            "video_group_filters": []
-=======
-            "lastMessageSentTime": 0,
-            "lastMessageReadTime": 0
->>>>>>> 8e76a993
-        }
-    ],
-    "log": []
+      "id": "bbbef1d7d0",
+      "title": "CONNECTION TEST SESSION",
+      "date": 1799844840000,
+      "record": false,
+      "time_limit": 3000000,
+      "description": "Test session with 10 participants!",
+      "creation_time": 0,
+      "end_time": 0,
+      "start_time": 0,
+      "notes": [],
+      "participants": [
+            {
+                  "id": "a",
+                  "participant_name": "Anna Anderson",
+                  "banned": false,
+                  "size": {
+                        "width": 178.08301648525097,
+                        "height": 155.99999999999955
+                  },
+                  "muted_video": false,
+                  "muted_audio": false,
+                  "position": {
+                        "x": 0,
+                        "y": 0,
+                        "z": 0
+                  },
+                  "chat": [],
+                  "audio_filters": [],
+                  "video_filters": [],
+            "audio_group_filters": [],
+            "video_group_filters": [],
+            "lastMessageSentTime": 0,
+            "lastMessageReadTime": 0
+            },
+            {
+                  "id": "b",
+                  "participant_name": "Brandon Brown",
+                  "banned": false,
+                  "size": {
+                        "width": 173.0789809616626,
+                        "height": 154.9999999999999
+                  },
+                  "muted_video": false,
+                  "muted_audio": false,
+                  "position": {
+                        "x": 198.07725145155317,
+                        "y": 0,
+                        "z": 0
+                  },
+                  "chat": [],
+                  "audio_filters": [],
+                  "video_filters": [],
+            "audio_group_filters": [],
+            "video_group_filters": [],
+            "lastMessageSentTime": 0,
+            "lastMessageReadTime": 0
+            },
+            {
+                  "id": "c",
+                  "participant_name": "Christopher Cook",
+                  "banned": false,
+                  "size": {
+                        "width": 177.07926921334732,
+                        "height": 152.99999999999977
+                  },
+                  "muted_video": false,
+                  "muted_audio": false,
+                  "position": {
+                        "x": 404.86999849011,
+                        "y": 0,
+                        "z": 0
+                  },
+                  "chat": [],
+                  "audio_filters": [],
+                  "video_filters": [],
+            "audio_group_filters": [],
+            "video_group_filters": [],
+            "lastMessageSentTime": 0,
+            "lastMessageReadTime": 0
+            },
+            {
+                  "id": "d",
+                  "participant_name": "Daniel Dunn",
+                  "banned": false,
+                  "size": {
+                        "width": 174.07869270997415,
+                        "height": 150.99999999999875
+                  },
+                  "muted_video": false,
+                  "muted_audio": false,
+                  "position": {
+                        "x": 614.9403319012266,
+                        "y": 250,
+                        "z": 0
+                  },
+                  "chat": [],
+                  "audio_filters": [],
+                  "video_filters": [],
+            "audio_group_filters": [],
+            "video_group_filters": [],
+            "lastMessageSentTime": 0,
+            "lastMessageReadTime": 0
+            },
+            {
+                  "id": "e",
+                  "participant_name": "Emily Edwards",
+                  "banned": false,
+                  "size": {
+                        "width": 225.0755219414424,
+                        "height": 195.99999999999946
+                  },
+                  "muted_video": false,
+                  "muted_audio": false,
+                  "position": {
+                        "x": 468.0245013932157,
+                        "y": 444.00000000000057,
+                        "z": 0
+                  },
+                  "chat": [],
+                  "audio_filters": [],
+                  "video_filters": [],
+            "audio_group_filters": [],
+            "video_group_filters": [],
+            "lastMessageSentTime": 0,
+            "lastMessageReadTime": 0
+            },
+            {
+                  "id": "f",
+                  "participant_name": "Felix Freeman",
+                  "banned": false,
+                  "size": {
+                        "width": 177.08359298862078,
+                        "height": 151.99999999999906
+                  },
+                  "muted_video": false,
+                  "muted_audio": false,
+                  "position": {
+                        "x": 0,
+                        "y": 488.0000000000009,
+                        "z": 0
+                  },
+                  "chat": [],
+                  "audio_filters": [],
+                  "video_filters": [],
+            "audio_group_filters": [],
+            "video_group_filters": [],
+            "lastMessageSentTime": 0,
+            "lastMessageReadTime": 0
+            },
+            {
+                  "id": "g",
+                  "participant_name": "George Gregory",
+                  "banned": false,
+                  "size": {
+                        "width": 173.02680740669555,
+                        "height": 153.99999999999875
+                  },
+                  "muted_video": true,
+                  "muted_audio": true,
+                  "position": {
+                        "x": 15.994234966299388,
+                        "y": 227.99999999999983,
+                        "z": 0
+                  },
+                  "chat": [],
+                  "audio_filters": [],
+                  "video_filters": [],
+            "audio_group_filters": [],
+            "video_group_filters": [],
+            "lastMessageSentTime": 0,
+            "lastMessageReadTime": 0
+            },
+            {
+                  "id": "h",
+                  "participant_name": "Hubert Hilton",
+                  "banned": false,
+                  "size": {
+                        "width": 171.0296899235443,
+                        "height": 151.99999999999886
+                  },
+                  "muted_video": true,
+                  "muted_audio": true,
+                  "position": {
+                        "x": 415.86913373505587,
+                        "y": 192.00000000000028,
+                        "z": 0
+                  },
+                  "chat": [],
+                  "audio_filters": [],
+                  "video_filters": [],
+            "audio_group_filters": [],
+            "video_group_filters": [],
+            "lastMessageSentTime": 0,
+            "lastMessageReadTime": 0
+            },
+            {
+                  "id": "i",
+                  "participant_name": "Irene Isac",
+                  "banned": false,
+                  "size": {
+                        "width": 170.0288251684889,
+                        "height": 149.99999999999994
+                  },
+                  "muted_video": true,
+                  "muted_audio": true,
+                  "position": {
+                        "x": 216.9192895282286,
+                        "y": 203.99999999999915,
+                        "z": 0
+                  },
+                  "chat": [],
+                  "audio_filters": [],
+                  "video_filters": [],
+            "audio_group_filters": [],
+            "video_group_filters": [],
+            "lastMessageSentTime": 0,
+            "lastMessageReadTime": 0
+            },
+            {
+                  "id": "j",
+                  "participant_name": "John Jacob",
+                  "banned": false,
+                  "size": {
+                        "width": 222.02334838647448,
+                        "height": 195.99999999999895
+                  },
+                  "muted_video": true,
+                  "muted_audio": true,
+                  "position": {
+                        "x": 209.15219688962765,
+                        "y": 414.99999999999943,
+                        "z": 0
+                  },
+                  "chat": [],
+                  "audio_filters": [],
+                  "video_filters": [],
+            "audio_group_filters": [],
+            "video_group_filters": [],
+            "lastMessageSentTime": 0,
+            "lastMessageReadTime": 0
+            }
+      ],
+      "log": []
 }
"""Provide `FilterSubprocessAPI` implementation of `FilterAPIInterface`."""

from typing import Callable
from filter_api.filter_api_interface import FilterAPIInterface


class FilterSubprocessAPI(FilterAPIInterface):
    """API enabling filters to access and interact with data on the main process.

    Implements hub.filter_api_interface.FilterAPIInterface

    FilterSubprocessAPI is run on a subprocess and does not have direct access to data
    / functionality filters may require.  To access that data / functionality, it sends
    commands to a hub.filter_subprocess_receiver.FilterSubprocessReceiver on the
    main process.  Sending the commands is  donne using `_relay_command`, which is
    intended to be the `_send_command` function in
    hub.connection_runner.ConnectionRunner.

    Implements hub.filter_api_interface.FilterAPIInterface.

    See Also
    --------
    hub.filter_api_interface.FilterAPIInterface : further documentation.
    https://github.com/TUMFARSynchrony/experimental-hub/wiki/Backend-Architecture
        Architecture UML Diagram.
    https://github.com/TUMFARSynchrony/experimental-hub/wiki/Filters
        Details about the filters, including Filter API section
    """

    _relay_command: Callable
    _relay_command_with_response: Callable

    def __init__(
        self,
        relay_command: Callable,
        relay_command_with_response: Callable
    ) -> None:
        """Initialize new FilterSubprocessAPI.

        Parameters
        ----------
        relay_command : Callable
            Relay function to send data to
            hub.filter_subprocess_receiver.FilterSubprocessReceiver on the main
            process.
        relay_command_with_response : Callable
            Relay function to send data to
            hub.filter_subprocess_receiver.FilterSubprocessReceiver on the main
            process. Waits for a response and returns it.
        """
        super().__init__()
        self._relay_command = relay_command
        self._relay_command_with_response = relay_command_with_response

    async def experiment_send(self, to: str, data, exclude: str) -> None:
        # For docstring see FilterAPIInterface or hover over function declaration
        self._send_command(
            "EXPERIMENT_SEND", {"to": to, "data": data, "exclude": exclude}
        )

    async def get_current_ping(self) -> int:
        # For docstring see FilterAPIInterface or hover over function declaration
        answer = await self._send_command_wait_for_response(
            "GET_CURRENT_PING",
            {}
        )
        return answer["ping"] if answer is not None else 0

<<<<<<< HEAD
    async def start_pinging(self) -> None:
        # For docstring see FilterAPIInterface or hover over function declaration
        self._send_command("START_PINGING", {})
=======
    async def start_pinging(
        self,
        period: int,
        buffer_length: int
    ) -> None:
        # For docstring see FilterAPIInterface or hover over function declaration
        self._send_command("START_PINGING", {
            "period": period,
            "bufferLength": buffer_length
        })
>>>>>>> a3e151e3
    
    def stop_pinging(self) -> None:
        # For docstring see FilterAPIInterface or hover over function declaration
        self._send_command("STOP_PINGING", {})

    def _send_command(self, command: str, data) -> None:
        """Send a command to FilterSubprocessReceiver oin the main process.

        Parameters
        ----------
        command : str
            Command identifier used to identify the command in
            hub.filter_subprocess_receiver.FilterSubprocessReceiver.
        data : anything json serializable
            Data associated with the command.

        See Also
        --------
        hub.filter_subprocess_receiver.FilterSubprocessReceiver
            Handle commands on the main process.  Each command send should have a
            handler in hub.filter_subprocess_receiver.FilterSubprocessReceiver.
        """
        self._relay_command("FILTER_API", {"command": command, "data": data})

    async def _send_command_wait_for_response(
        self,
        command: str,
        data
    ) -> dict | None:
        """Send a command to FilterSubprocessReceiver on the main process and wait for a response.

        Parameters
        ----------
        command : str
            Command identifier used to identify the command in
            hub.filter_subprocess_receiver.FilterSubprocessReceiver.
        data : anything json serializable
            Data associated with the command.

        See Also
        --------
        hub.filter_subprocess_receiver.FilterSubprocessReceiver
            Handle commands on the main process.  Each command send should have a
            handler in hub.filter_subprocess_receiver.FilterSubprocessReceiver.
        """
        return await self._relay_command_with_response(
            "FILTER_API",
            {"command": command, "data": data}
        )


FilterAPIInterface.register(FilterSubprocessAPI)<|MERGE_RESOLUTION|>--- conflicted
+++ resolved
@@ -66,11 +66,6 @@
         )
         return answer["ping"] if answer is not None else 0
 
-<<<<<<< HEAD
-    async def start_pinging(self) -> None:
-        # For docstring see FilterAPIInterface or hover over function declaration
-        self._send_command("START_PINGING", {})
-=======
     async def start_pinging(
         self,
         period: int,
@@ -81,7 +76,6 @@
             "period": period,
             "bufferLength": buffer_length
         })
->>>>>>> a3e151e3
     
     def stop_pinging(self) -> None:
         # For docstring see FilterAPIInterface or hover over function declaration

--- conflicted
+++ resolved
@@ -30,15 +30,9 @@
   muted_video: boolean;
   muted_audio: boolean;
   position: { x: number; y: number; z: number };
-<<<<<<< HEAD
-  chat: Chat[];
+  chat: ChatMessage[];
   audio_filters: Filter[];
   video_filters: Filter[];
-=======
-  chat: ChatMessage[];
-  audio_filters: AudioFilter[];
-  video_filters: VideoFilter[];
->>>>>>> e046f272
 };
 
 export type Box = {
@@ -62,22 +56,7 @@
   height: number;
 };
 
-<<<<<<< HEAD
-export type Chat = {
-=======
-type VideoFilter = {
-  id: string;
-  type: string;
-};
-
-type AudioFilter = {
-  id: string;
-  type: string;
-  size?: number;
-};
-
 export type ChatMessage = {
->>>>>>> e046f272
   message: string;
   time: number;
   author: string;
@@ -86,7 +65,6 @@
 
 export type Filter = {
   id: string;
-<<<<<<< HEAD
   name: string;
   channel: string;
   groupFilter: boolean;
@@ -109,8 +87,6 @@
   value: string;
   defaultValue: string[];
   requiresOtherFilter: boolean;
-=======
-  size?: number;
 };
 
 export type Snackbar = {
@@ -119,5 +95,4 @@
   severity: AlertColor;
   autoHideDuration?: number;
   anchorOrigin?: SnackbarOrigin;
->>>>>>> e046f272
 };
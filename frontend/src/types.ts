--- conflicted
+++ resolved
@@ -31,13 +31,8 @@
   muted_audio: boolean;
   position: { x: number; y: number; z: number };
   chat: ChatMessage[];
-<<<<<<< HEAD
-  audio_filters: AudioFilter[];
-  video_filters: VideoFilter[];
-=======
   audio_filters: Filter[];
   video_filters: Filter[];
->>>>>>> f73fd282
 };
 
 export type Box = {
@@ -61,20 +56,6 @@
   height: number;
 };
 
-<<<<<<< HEAD
-type VideoFilter = {
-  id: string;
-  type: string;
-};
-
-type AudioFilter = {
-  id: string;
-  type: string;
-  size?: number;
-};
-
-=======
->>>>>>> f73fd282
 export type ChatMessage = {
   message: string;
   time: number;
@@ -84,9 +65,6 @@
 
 export type Filter = {
   id: string;
-<<<<<<< HEAD
-  size?: number;
-=======
   name: string;
   channel: string;
   groupFilter: boolean;
@@ -109,7 +87,6 @@
   value: string;
   defaultValue: string[];
   requiresOtherFilter: boolean;
->>>>>>> f73fd282
 };
 
 export type Snackbar = {

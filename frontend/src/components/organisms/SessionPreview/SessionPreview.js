import { integerToDateTime, isFutureSession } from "../../../utils/utils";
import Button from "../../atoms/Button/Button";
import LinkButton from "../../atoms/LinkButton/LinkButton";
import IconButton from "../../atoms/IconButton/IconButton";
import "./SessionPreview.css";

import { useDispatch } from "react-redux";
import { copySession, initializeSession } from "../../../features/openSession";
import Heading from "../../atoms/Heading/Heading";

import { FaRegCopy, FaRegEdit, FaRegPlayCircle, FaRegTrashAlt } from "react-icons/fa";

import { FaRegCopy, FaRegEdit, FaRegPlayCircle, FaRegTrashAlt } from "react-icons/fa";

function SessionPreview({
  selectedSession,
  setSelectedSession,
  onDeleteSession,
  onJoinExperiment,
  onCreateExperiment,
}) {
  const dispatch = useDispatch();
  const deleteSession = () => {
    const sessionId = selectedSession.id;
    onDeleteSession(sessionId);
    setSelectedSession(null);
  };

<<<<<<< HEAD
=======
  const onCopySession = () => {
    dispatch(copySession(selectedSession));
  };

  const onEditSession = () => {
    dispatch(initializeSession(selectedSession));
  };

  const onStartSelectedSession = () => {
    onCreateExperiment(selectedSession.id);
    dispatch(createExperiment(selectedSession));
  };

  const copyIcon = FaRegCopy, editIcon = FaRegEdit, startIcon = FaRegPlayCircle;

>>>>>>> 8c671b71
  return (
    <div
      className={
        "sessionPreviewContainer" +
        (selectedSession.creation_time > 0 && selectedSession.end_time === 0
          ? " ongoing"
          : "")
      }
    >
      <div className="sessionPreviewHeader">
<<<<<<< HEAD
        <div className="ongoingExperiment">
          {selectedSession.creation_time > 0 &&
            selectedSession.end_time === 0 && (
              <Heading heading={"Experiment ongoing."} />
            )}
        </div>
        <h3 className="sessionPreviewTitles">Title: {selectedSession.title}</h3>
=======
        <div>
        <h2 className="sessionPreviewTitles">{selectedSession.title}</h2>
        </div>
>>>>>>> 8c671b71
        <hr />
        <h4 className="sessionPreviewTitles wrapper">
          Date: {integerToDateTime(selectedSession.date)}
        </h4>
        <h4 className="sessionPreviewTitles wrapper">
          Duration: {selectedSession.time_limit / 60000} minutes
        </h4>
        <h4 className="sessionPreviewTitles wrapper">
          Participant count: {selectedSession.participants.length}
        </h4>
      </div>
      <p className="sessionPreviewInformation">{selectedSession.description}</p>
      <>
        <div className="sessionPreviewButtons">
<<<<<<< HEAD
          {(selectedSession.creation_time === 0 ||
            selectedSession.end_time > 0) && (
            <Button
              name={"DELETE"}
              design={"negative"}
              onClick={() => deleteSession()}
            />
          )}
          <LinkButton
            name={"COPY"}
            to="/sessionForm"
            onClick={() => dispatch(copySession(selectedSession))}
=======
          <Button
            name={""}
            design={"negative"}
            onClick={() => deleteSession()}
            icon={<FaRegTrashAlt />}
          />
          <IconButton
            to="/sessionForm"
            onClick={() => onCopySession()}
            IconName={copyIcon}
>>>>>>> 8c671b71
          />
          {!selectedSession.creation_time > 0 &&
            selectedSession.end_time === 0 &&
            isFutureSession(selectedSession) && (
              <>
                <LinkButton
                  name={"EDIT"}
                  to="/sessionForm"
                  onClick={() => dispatch(initializeSession(selectedSession))}
                />
                <LinkButton
                  name={"START"}
                  to="/watchingRoom"
                  onClick={() => onCreateExperiment(selectedSession.id)}
                />
              </>
            )}
          {selectedSession.creation_time > 0 && selectedSession.end_time === 0 && (
            <>
<<<<<<< HEAD
              <LinkButton
                name={"JOIN EXPERIMENT"}
                to="/watchingRoom"
                onClick={() => onJoinExperiment(selectedSession.id)}
=======
              <IconButton
                to="/sessionForm"
                onClick={() => onEditSession()}
                IconName={editIcon}
              />
              <IconButton
                name={""}
                to="/watchingRoom"
                onClick={() => onStartSelectedSession()}
                IconName={startIcon}
>>>>>>> 8c671b71
              />
            </>
          )}
        </div>
      </>
    </div>
  );
}

export default SessionPreview;<|MERGE_RESOLUTION|>--- conflicted
+++ resolved
@@ -8,9 +8,6 @@
 import { copySession, initializeSession } from "../../../features/openSession";
 import Heading from "../../atoms/Heading/Heading";
 
-import { FaRegCopy, FaRegEdit, FaRegPlayCircle, FaRegTrashAlt } from "react-icons/fa";
-
-import { FaRegCopy, FaRegEdit, FaRegPlayCircle, FaRegTrashAlt } from "react-icons/fa";
 
 function SessionPreview({
   selectedSession,
@@ -26,24 +23,6 @@
     setSelectedSession(null);
   };
 
-<<<<<<< HEAD
-=======
-  const onCopySession = () => {
-    dispatch(copySession(selectedSession));
-  };
-
-  const onEditSession = () => {
-    dispatch(initializeSession(selectedSession));
-  };
-
-  const onStartSelectedSession = () => {
-    onCreateExperiment(selectedSession.id);
-    dispatch(createExperiment(selectedSession));
-  };
-
-  const copyIcon = FaRegCopy, editIcon = FaRegEdit, startIcon = FaRegPlayCircle;
-
->>>>>>> 8c671b71
   return (
     <div
       className={
@@ -54,7 +33,6 @@
       }
     >
       <div className="sessionPreviewHeader">
-<<<<<<< HEAD
         <div className="ongoingExperiment">
           {selectedSession.creation_time > 0 &&
             selectedSession.end_time === 0 && (
@@ -62,11 +40,6 @@
             )}
         </div>
         <h3 className="sessionPreviewTitles">Title: {selectedSession.title}</h3>
-=======
-        <div>
-        <h2 className="sessionPreviewTitles">{selectedSession.title}</h2>
-        </div>
->>>>>>> 8c671b71
         <hr />
         <h4 className="sessionPreviewTitles wrapper">
           Date: {integerToDateTime(selectedSession.date)}
@@ -81,7 +54,6 @@
       <p className="sessionPreviewInformation">{selectedSession.description}</p>
       <>
         <div className="sessionPreviewButtons">
-<<<<<<< HEAD
           {(selectedSession.creation_time === 0 ||
             selectedSession.end_time > 0) && (
             <Button
@@ -94,18 +66,6 @@
             name={"COPY"}
             to="/sessionForm"
             onClick={() => dispatch(copySession(selectedSession))}
-=======
-          <Button
-            name={""}
-            design={"negative"}
-            onClick={() => deleteSession()}
-            icon={<FaRegTrashAlt />}
-          />
-          <IconButton
-            to="/sessionForm"
-            onClick={() => onCopySession()}
-            IconName={copyIcon}
->>>>>>> 8c671b71
           />
           {!selectedSession.creation_time > 0 &&
             selectedSession.end_time === 0 &&
@@ -125,23 +85,10 @@
             )}
           {selectedSession.creation_time > 0 && selectedSession.end_time === 0 && (
             <>
-<<<<<<< HEAD
               <LinkButton
                 name={"JOIN EXPERIMENT"}
                 to="/watchingRoom"
                 onClick={() => onJoinExperiment(selectedSession.id)}
-=======
-              <IconButton
-                to="/sessionForm"
-                onClick={() => onEditSession()}
-                IconName={editIcon}
-              />
-              <IconButton
-                name={""}
-                to="/watchingRoom"
-                onClick={() => onStartSelectedSession()}
-                IconName={startIcon}
->>>>>>> 8c671b71
               />
             </>
           )}

import Typography from "@mui/material/Typography";
import { useEffect, useRef, useState } from "react";
import { useSearchParams } from "react-router-dom";
import ConsentModal from "../../modals/ConsentModal/ConsentModal";
import VideoCanvas from "../../components/organisms/VideoCanvas/VideoCanvas";
import ConnectionState from "../../networking/ConnectionState";
import { useAppSelector } from "../../redux/hooks";
import { selectCurrentSession } from "../../redux/slices/sessionsListSlice";
<<<<<<< HEAD
import { ChatTab } from "../../components/molecules/ChatTab/ChatTab";
import { selectChatTab, selectInstructionsTab } from "../../redux/slices/tabsSlice";
=======
import {
  selectChatTab,
  selectInstructionsTab
} from "../../redux/slices/tabsSlice";
>>>>>>> 8e76a993
import { InstructionsTab } from "../../components/molecules/InstructionsTab/InstructionsTab";
import "./Lobby.css";
import { ParticipantChatTab } from "../../components/molecules/ChatTab/ParticipantChatTab";

function Lobby({ localStream, connection, onGetSession, onChat }) {
  const videoElement = useRef(null);
  const [userConsent, setUserConsent] = useState(false);
  const [connectionState, setConnectionState] = useState(null);
  const [connectedParticipants, setConnectedParticipants] = useState([]);
  const sessionData = useAppSelector(selectCurrentSession);
  const [participantStream, setParticipantStream] = useState(null);
  const isChatModalActive = useAppSelector(selectChatTab);
  const isInstructionsModalActive = useAppSelector(selectInstructionsTab);
  const [searchParams, setSearchParams] = useSearchParams();
  const sessionIdParam = searchParams.get("sessionId");
  const participantIdParam = searchParams.get("participantId");
  useEffect(() => {
    if (connection && connectionState === ConnectionState.CONNECTED) {
      onGetSession(sessionIdParam);
    }
  }, [connection, connectionState, onGetSession, sessionIdParam]);
  const connectedPeersChangeHandler = async (peers) => {
    console.groupCollapsed("%cConnection peer streams change Handler", "color:blue");
    console.groupEnd();
    setConnectedParticipants(peers);
  };
  useEffect(() => {
    connection.on("remoteStreamChange", streamChangeHandler);
    connection.on("connectionStateChange", stateChangeHandler);
    connection.on("connectedPeersChange", connectedPeersChangeHandler);
    return () => {
      // Remove event handlers when component is deconstructed
      connection.off("remoteStreamChange", streamChangeHandler);
      connection.off("connectionStateChange", stateChangeHandler);
      connection.off("connectedPeersChange", connectedPeersChangeHandler);
    };
  }, [connection]);
  useEffect(() => {
    if (userConsent) {
      setParticipantStream(localStream);
    }
  }, [localStream, userConsent]);

  useEffect(() => {
    if (participantStream && userConsent && videoElement.current) {
      videoElement.current.srcObject = localStream;
    }
  }, [localStream, participantStream, userConsent]);

  const streamChangeHandler = async () => {
    console.log("%cRemote Stream Change Handler", "color:blue");
  };
  /** Handle `connectionStateChange` event of {@link Connection} */
  const stateChangeHandler = async (state) => {
    setConnectionState(state);
  };

  return (
    <>
      <ConsentModal onConsentGiven={setUserConsent} />
      {/* Grid takes up screen space left from the AppToolbar */}
      <div className="flex h-[calc(100vh-84px)]">
        <div className="px-6 py-4 w-3/4 flex flex-col">
          {userConsent ? (
            participantStream ? (
              sessionData && connectedParticipants ? (
                <VideoCanvas
                  connectedParticipants={connectedParticipants}
                  sessionData={sessionData}
                  localStream={localStream}
                  ownParticipantId={participantIdParam}
                />
              ) : (
                <video ref={videoElement} autoPlay playsInline width="100%" height="100%"></video>
              )
            ) : (
              <Typography>
                Unable to access your video. Please check that you have allowed access to your
                camera and microphone.
              </Typography>
            )
          ) : (
            <Typography>Please check if you gave your consent!</Typography>
          )}
        </div>
        <div className="w-1/4">
          {connectionState !== ConnectionState.CONNECTED && <div>Trying to connect...</div>}
          {connectionState === ConnectionState.CONNECTED && isChatModalActive && (
            <ChatTab
              onChat={onChat}
              onGetSession={onGetSession}
              currentUser="participant"
              participantId={participantIdParam}
            />
          )}
<<<<<<< HEAD
=======
          {connectionState === ConnectionState.CONNECTED &&
            isChatModalActive && (
              <ParticipantChatTab
                onChat={onChat}
                onGetSession={onGetSession}
                currentUser="participant"
                participantId={participantIdParam}
              />
            )}
>>>>>>> 8e76a993

          {connectionState === ConnectionState.CONNECTED && isInstructionsModalActive && (
            <InstructionsTab />
          )}
        </div>
      </div>
    </>
  );
}

export default Lobby;<|MERGE_RESOLUTION|>--- conflicted
+++ resolved
@@ -6,15 +6,8 @@
 import ConnectionState from "../../networking/ConnectionState";
 import { useAppSelector } from "../../redux/hooks";
 import { selectCurrentSession } from "../../redux/slices/sessionsListSlice";
-<<<<<<< HEAD
 import { ChatTab } from "../../components/molecules/ChatTab/ChatTab";
 import { selectChatTab, selectInstructionsTab } from "../../redux/slices/tabsSlice";
-=======
-import {
-  selectChatTab,
-  selectInstructionsTab
-} from "../../redux/slices/tabsSlice";
->>>>>>> 8e76a993
 import { InstructionsTab } from "../../components/molecules/InstructionsTab/InstructionsTab";
 import "./Lobby.css";
 import { ParticipantChatTab } from "../../components/molecules/ChatTab/ParticipantChatTab";
@@ -103,25 +96,13 @@
         <div className="w-1/4">
           {connectionState !== ConnectionState.CONNECTED && <div>Trying to connect...</div>}
           {connectionState === ConnectionState.CONNECTED && isChatModalActive && (
-            <ChatTab
+            <ParticipantChatTab
               onChat={onChat}
               onGetSession={onGetSession}
               currentUser="participant"
               participantId={participantIdParam}
             />
           )}
-<<<<<<< HEAD
-=======
-          {connectionState === ConnectionState.CONNECTED &&
-            isChatModalActive && (
-              <ParticipantChatTab
-                onChat={onChat}
-                onGetSession={onGetSession}
-                currentUser="participant"
-                participantId={participantIdParam}
-              />
-            )}
->>>>>>> 8e76a993
 
           {connectionState === ConnectionState.CONNECTED && isInstructionsModalActive && (
             <InstructionsTab />

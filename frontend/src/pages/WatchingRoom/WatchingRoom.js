--- conflicted
+++ resolved
@@ -14,12 +14,15 @@
 import { InstructionsTab } from "../../components/molecules/InstructionsTab/InstructionsTab";
 import "./WatchingRoom.css";
 
+import { useEffect } from "react";
+
 function WatchingRoom({
   connectedParticipants,
   onKickBanParticipant,
   onChat,
   onGetSession,
   onLeaveExperiment,
+  onStartExperiment,
   onMuteParticipant
 }) {
   const ongoingExperiment = useAppSelector(selectOngoingExperiment);
@@ -28,34 +31,22 @@
   const isChatModalActive = useAppSelector(selectChatTab);
   const isInstructionsModalActive = useAppSelector(selectInstructionsTab);
   const isParticipantsModalActive = useAppSelector(selectParticipantsTab);
+  useEffect(() => {
+    onStartExperiment();
+  }, []);
 
   return (
     <div>
       {sessionData ? (
-<<<<<<< HEAD
-        <>
-          <div className="watchingRoomHeader">
-            <Heading heading={"State: " + state} />
-          </div>
-          <div className="watchingRoom">
-            <div className="participantLivestream">
-              <div className="videoCanvas">
-                <VideoCanvas
-                  connectedParticipants={connectedParticipants}
-                  sessionData={sessionData}
-                  localStream={null}
-                  ownParticipantId={null}
-                />
-              </div>
-=======
         <div className="watchingRoom flex justify-between">
           <div className="participantLivestream w-full flex justify-center items-center">
             <div className="videoCanvas">
               <VideoCanvas
                 connectedParticipants={connectedParticipants}
                 sessionData={sessionData}
+                localStream={null}
+                ownParticipantId={null}
               />
->>>>>>> e046f272
               <hr className="separatorLine"></hr>
               <div className="appliedFilters">
                 Filters applied on all participants

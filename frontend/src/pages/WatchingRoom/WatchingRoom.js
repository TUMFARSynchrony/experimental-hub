import { ActionButton, LinkActionButton, LinkButton } from "../../components/atoms/Button";
import VideoCanvas from "../../components/organisms/VideoCanvas/VideoCanvas";
import { useAppSelector } from "../../redux/hooks";
import { selectOngoingExperiment } from "../../redux/slices/ongoingExperimentSlice";
import { selectSessions } from "../../redux/slices/sessionsListSlice";
import { getSessionById } from "../../utils/utils";
import { ChatTab } from "../../components/molecules/ChatTab/ChatTab";
import {
  selectChatTab,
  selectInstructionsTab,
  selectParticipantsTab,
  selectFilterInformationTab
} from "../../redux/slices/tabsSlice";
import ParticipantsTab from "../../components/molecules/ParticipantsTab/ParticipantsTab";
import { InstructionsTab } from "../../components/molecules/InstructionsTab/InstructionsTab";
import "./WatchingRoom.css";
import StartVerificationModal from "../../modals/StartVerificationModal/StartVerificationModal";
import { useState, useEffect } from "react";
import EndVerificationModal from "../../modals/EndVerificationModal/EndVerificationModal";
import { FilterInformationTab } from "../../components/molecules/FilterInformationTab/FilterInformationTab";

function WatchingRoom({
  connectedParticipants,
  onKickBanParticipant,
  onChat,
  onGetSession,
  onLeaveExperiment,
  onMuteParticipant,
  onStartExperiment,
  onEndExperiment,
  onGetFiltersData
}) {
  const [startVerificationModal, setStartVerificationModal] = useState(false);
  const [endVerificationModal, setEndVerificationModal] = useState(false);
  const ongoingExperiment = useAppSelector(selectOngoingExperiment);
  const sessionsList = useAppSelector(selectSessions);
  const sessionData = getSessionById(ongoingExperiment.sessionId, sessionsList);
  const isChatModalActive = useAppSelector(selectChatTab);
  const isInstructionsModalActive = useAppSelector(selectInstructionsTab);
  const isParticipantsModalActive = useAppSelector(selectParticipantsTab);
  const isFilterInformationModalActive = useAppSelector(selectFilterInformationTab);
<<<<<<< HEAD
  const [showInformationTab, setShowInformationTab] = useState(false);

  useEffect(() => {
    setShowInformationTab(true);
    // const participants = sessionData["participants"];
    // for (let participant in participants) {
    //   const video_filters = participants[participant]["video_filters"];
    //   for (let video_filter in video_filters) {
    //     if (video_filters[video_filter]["name"] === "PING") {
    //       setShowInformationTab(true);
    //       return;
    //     }
    //   }
    // }
  }, []);
=======
>>>>>>> f3db2221

  return (
    <div className="h-[calc(100vh-84px)] w-full">
      {sessionData ? (
        <div className="flex justify-between w-full h-full">
          <div className="w-3/4 h-full flex flex-col justify-center items-center py-6 px-4">
            <div className="h-full w-full">
              <VideoCanvas
                connectedParticipants={connectedParticipants}
                sessionData={sessionData}
                localStream={null}
                ownParticipantId={null}
              />
            </div>
            <div className="py-2 border-gray-300 border-1 rounded-md px-4">
              Filters applied on all participants
            </div>
            <div className="flex flex-row justify-center gap-x-4 pt-5">
              <LinkActionButton
                text="LEAVE EXPERIMENT"
                variant="outlined"
                path="/"
                size="large"
                color="primary"
                onClick={() => onLeaveExperiment()}
              />
              {sessionData.start_time === 0 ? (
                <ActionButton
                  text="START EXPERIMENT"
                  variant="contained"
                  color="success"
                  size="large"
                  onClick={() => {
                    setStartVerificationModal(true);
                  }}
                />
              ) : (
                <ActionButton
                  text="END EXPERIMENT"
                  variant="contained"
                  color="error"
                  size="large"
                  onClick={() => {
                    setEndVerificationModal(true);
                  }}
                />
              )}

              {startVerificationModal && (
                <StartVerificationModal
                  setShowModal={setStartVerificationModal}
                  onStartExperiment={onStartExperiment}
                />
              )}

              {endVerificationModal && (
                <EndVerificationModal
                  setShowModal={setEndVerificationModal}
                  onEndExperiment={onEndExperiment}
                />
              )}
            </div>
          </div>
          <div className="w-1/4">
            {isChatModalActive && (
              <ChatTab
                onChat={onChat}
                onLeaveExperiment={onLeaveExperiment}
                onGetSession={onGetSession}
                currentUser={"experimenter"}
              />
            )}
            {isParticipantsModalActive && (
              <ParticipantsTab
                connectedParticipants={connectedParticipants}
                onKickBanParticipant={onKickBanParticipant}
                onMuteParticipant={onMuteParticipant}
              />
            )}
            {isInstructionsModalActive && <InstructionsTab />}
<<<<<<< HEAD
            {isFilterInformationModalActive && showInformationTab && (
=======
            {isFilterInformationModalActive && (
>>>>>>> f3db2221
              <FilterInformationTab
                onGetFiltersData={onGetFiltersData}
                participants={sessionData["participants"]}
              />
            )}
          </div>
        </div>
      ) : (
        <div className="noExperimentOngoing">
          <h2>You need to start/join an experiment first.</h2>
          <LinkButton text="Go to Session Overview" path="/" variant="contained" size="large" />
        </div>
      )}
    </div>
  );
}

export default WatchingRoom;<|MERGE_RESOLUTION|>--- conflicted
+++ resolved
@@ -39,24 +39,6 @@
   const isInstructionsModalActive = useAppSelector(selectInstructionsTab);
   const isParticipantsModalActive = useAppSelector(selectParticipantsTab);
   const isFilterInformationModalActive = useAppSelector(selectFilterInformationTab);
-<<<<<<< HEAD
-  const [showInformationTab, setShowInformationTab] = useState(false);
-
-  useEffect(() => {
-    setShowInformationTab(true);
-    // const participants = sessionData["participants"];
-    // for (let participant in participants) {
-    //   const video_filters = participants[participant]["video_filters"];
-    //   for (let video_filter in video_filters) {
-    //     if (video_filters[video_filter]["name"] === "PING") {
-    //       setShowInformationTab(true);
-    //       return;
-    //     }
-    //   }
-    // }
-  }, []);
-=======
->>>>>>> f3db2221
 
   return (
     <div className="h-[calc(100vh-84px)] w-full">
@@ -137,11 +119,7 @@
               />
             )}
             {isInstructionsModalActive && <InstructionsTab />}
-<<<<<<< HEAD
-            {isFilterInformationModalActive && showInformationTab && (
-=======
             {isFilterInformationModalActive && (
->>>>>>> f3db2221
               <FilterInformationTab
                 onGetFiltersData={onGetFiltersData}
                 participants={sessionData["participants"]}

--- conflicted
+++ resolved
@@ -772,16 +772,11 @@
               video_filters: [],
               audio_filters: [
                 {
-<<<<<<< HEAD
                   name: "AUDIO_SPEAKING_TIME",
                   id: "audio-speaking-time",
                   channel: "both",
                   groupFilter: false,
                   config: {}
-=======
-                  type: "AUDIO_SPEAKING_TIME",
-                  id: "audio-speaking-time"
->>>>>>> 841976ea
                 }
               ]
             })
@@ -796,21 +791,15 @@
               participant_id: "all",
               audio_filters: [
                 {
-<<<<<<< HEAD
                   name: "AUDIO_SPEAKING_TIME",
                   id: "audio-speaking-time",
                   channel: "both",
                   groupFilter: false,
                   config: {}
-=======
-                  type: "AUDIO_SPEAKING_TIME",
-                  id: "audio-speaking-time"
->>>>>>> 841976ea
                 }
               ],
               video_filters: [
                 {
-<<<<<<< HEAD
                   name: "DISPLAY_SPEAKING_TIME",
                   id: "display-speaking-time",
                   channel: "video",
@@ -821,11 +810,6 @@
                       value: "audio-speaking-time"
                     }
                   }
-=======
-                  type: "DISPLAY_SPEAKING_TIME",
-                  id: "display-speaking-time",
-                  audio_speaking_time_filter_id: "audio-speaking-time"
->>>>>>> 841976ea
                 }
               ]
             })
@@ -841,32 +825,18 @@
               audio_filters: [],
               video_filters: [
                 {
-<<<<<<< HEAD
                   name: "SIMPLE_GLASSES_DETECTION",
                   id: "simple-glasses-detection",
                   channel: "video",
                   groupFilter: false,
                   config: {}
                 }
-                /* ,
-                {
-                  name: "GLASSES_DETECTION",
-                  id: "glasses-detection",
-                  channel: "video",
-                  groupFilter: false,
-                  config: {}
-                } */
-=======
-                  type: "SIMPLE_GLASSES_DETECTION",
-                  id: "simple-glasses-detection"
-                }
->>>>>>> 841976ea
               ]
             })
           }
           disabled={props.connection.state !== ConnectionState.CONNECTED}
         >
-          Glasses Detection
+          Simple Glasses Detection
         </button>
       </div>
     </>

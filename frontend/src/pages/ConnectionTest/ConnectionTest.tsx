--- conflicted
+++ resolved
@@ -209,14 +209,8 @@
     const handleExperimentEnded = (data: any) => saveGenericApiResponse("EXPERIMENT_ENDED", data);
     const handleExperimentStarted = (data: any) =>
       saveGenericApiResponse("EXPERIMENT_STARTED", data);
-<<<<<<< HEAD
-    const handleKickNotification = (data: any) =>
-      saveGenericApiResponse("KICK_NOTIFICATION", data);
-    const handleRecordingList = (data: any) =>
-      saveGenericApiResponse("RECORDING_LIST", data);
-=======
     const handleKickNotification = (data: any) => saveGenericApiResponse("KICK_NOTIFICATION", data);
->>>>>>> fb39bf69
+    const handleRecordingList = (data: any) => saveGenericApiResponse("RECORDING_LIST", data);
     const handlePong = async (data: any) => {
       saveGenericApiResponse("PONG", data);
       if ("time" in data.ping_data) {
@@ -416,9 +410,7 @@
             POST_PROCESSING_VIDEO
           </button>
           <button
-            onClick={() =>
-              props.connection.sendMessage("CHECK_POST_PROCESSING", {})
-            }
+            onClick={() => props.connection.sendMessage("CHECK_POST_PROCESSING", {})}
             disabled={props.connection.state !== ConnectionState.CONNECTED}
           >
             CHECK_POST_PROCESSING

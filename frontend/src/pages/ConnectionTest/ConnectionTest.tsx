--- conflicted
+++ resolved
@@ -519,7 +519,6 @@
           Rotation + Edge Outline
         </button>
         <button
-<<<<<<< HEAD
           onClick={() => props.connection.sendMessage("SET_FILTERS", {
             participant_id: "all",
             audio_filters: [],
@@ -530,12 +529,6 @@
           OPENFACE AU
         </button>
         <button
-          onClick={() => props.connection.sendMessage("SET_FILTERS", {
-            participant_id: "all",
-            audio_filters: [],
-            video_filters: [{ type: "DELAY", id: "delay-v", size: 60 }],
-          })}
-=======
           onClick={() =>
             props.connection.sendMessage("SET_FILTERS", {
               participant_id: "all",
@@ -543,7 +536,6 @@
               video_filters: [{ type: "DELAY", id: "delay-v", size: 60 }]
             })
           }
->>>>>>> 6f5fcae1
           disabled={props.connection.state !== ConnectionState.CONNECTED}
         >
           60 Frame Video Delay

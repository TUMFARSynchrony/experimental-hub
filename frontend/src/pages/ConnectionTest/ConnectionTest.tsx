import * as React from "react";
import { useEffect, useRef, useState } from "react";

import Connection from "../../networking/Connection";
import ConnectionState from "../../networking/ConnectionState";
import { ConnectedPeer } from "../../networking/typing";
import { getLocalStream } from "../../utils/utils";
import "./ConnectionTest.css";

/**
 * Test page for testing the {@link Connection} & api.
 */
function ConnectionTest(props: {
  localStream?: MediaStream;
  setLocalStream: (localStream: MediaStream) => void;
  connection: Connection;
  setConnection: (connection: Connection) => void;
}) {
  const { connection } = props;
  const [audioIsMuted, setAudioIsMuted] = useState(
    !props.localStream?.getAudioTracks()[0].enabled ?? false
  );
  const [videoIsMuted, setVideoIsMuted] = useState(
    !props.localStream?.getVideoTracks()[0].enabled ?? false
  );
  const [connectionState, setConnectionState] = useState(connection.state);
  const [connectedPeers, setConnectedPeers] = useState<ConnectedPeer[]>([]);

  /** Handle `remoteStreamChange` event of {@link Connection}. */
  const streamChangeHandler = async () => {
    console.log("%cRemote Stream Change Handler");
  };

  /** Handle `connectionStateChange` event of {@link Connection}. */
  const stateChangeHandler = async (state: ConnectionState) => {
    console.log(`%cConnection state change Handler: ${ConnectionState[state]}`, "color:blue");
    setConnectionState(state);
  };

  /** Handle `connectedPeersChange` event of {@link Connection}. */
  const connectedPeersChangeHandler = async (peers: ConnectedPeer[]) => {
    console.groupCollapsed("%cConnection peer streams change Handler", "color:blue");
    console.log(peers);
    console.groupEnd();
    setConnectedPeers(peers);
  };

  // Register Connection event handlers
  useEffect(() => {
    connection.on("remoteStreamChange", streamChangeHandler);
    connection.on("connectionStateChange", stateChangeHandler);
    connection.on("connectedPeersChange", connectedPeersChangeHandler);
    return () => {
      // Remove event handlers when component is deconstructed
      connection.off("remoteStreamChange", streamChangeHandler);
      connection.off("connectionStateChange", stateChangeHandler);
      connection.off("connectedPeersChange", connectedPeersChangeHandler);
    };
  }, [connection]);

  // Update audioIsMuted and videoIsMuted when localStream changes
  useEffect(() => {
    if (props.localStream) {
      setAudioIsMuted(!props.localStream.getAudioTracks()[0].enabled);
      setVideoIsMuted(!props.localStream.getVideoTracks()[0].enabled);
    }
  }, [props.localStream]);

  /**
   * Mute audio in localstream.
   * @See {@link https://developer.mozilla.org/en-US/docs/Web/API/MediaStreamTrack/enabled}
   */
  const muteAudio = () => {
    if (props.localStream) {
      console.log(`${audioIsMuted ? "Unmute" : "Mute"} Audio`, audioIsMuted);
      props.localStream.getAudioTracks()[0].enabled = audioIsMuted;
      setAudioIsMuted(!audioIsMuted);
    }
  };

  /**
   * Mute video in localstream.
   * @See {@link https://developer.mozilla.org/en-US/docs/Web/API/MediaStreamTrack/enabled}
   */
  const muteVideo = () => {
    if (props.localStream) {
      console.log(`${videoIsMuted ? "Unmute" : "Mute"} Video`, videoIsMuted);
      props.localStream.getVideoTracks()[0].enabled = videoIsMuted;
      setVideoIsMuted(!videoIsMuted);
    }
  };

  /** Get the title displayed in a {@link Video} element for `peer`. */
  const getVideoTitle = (peer: ConnectedPeer, index: number) => {
    if (peer.summary) {
      if (peer.summary instanceof Object) {
        return `${peer.summary.participant_name}`;
      }
      return `UserID: ${peer.summary}`;
    }
    return `Peer stream ${index + 1}`;
  };

  /** Get the title displayed in a {@link Video} element for the remote stream of this client. */
  const getRemoteStreamTitle = () => {
    if (connection.participantSummary) {
      if (connection.participantSummary instanceof Object) {
        return `remote stream (${connection.participantSummary.participant_name})`;
      }
      return `remote stream: ${connection.participantSummary}`;
    }
    return "remote stream";
  };

  return (
    <div className="ConnectionTestPageWrapper">
      <h1>ConnectionTest</h1>
      <p>
        Connection State:
        <span className={`connectionState ${ConnectionState[connectionState]}`}>
          {ConnectionState[connectionState]}
        </span>
      </p>
      <button
        onClick={() => connection.start(props.localStream)}
        disabled={connection.state !== ConnectionState.NEW}
      >
        Start Connection
      </button>
      <button
        onClick={() => connection.stop()}
        disabled={connection.state !== ConnectionState.CONNECTED}
      >
        Stop Connection
      </button>
      {connection.state === ConnectionState.NEW ? (
        <ReplaceConnection
          connection={connection}
          setConnection={props.setConnection}
          localStream={props.localStream}
          setLocalStream={props.setLocalStream}
        />
      ) : (
        ""
      )}
      <div className="ownStreams">
        <Video
          title="local stream"
          srcObject={props.localStream ?? new MediaStream()}
          ignoreAudio
        />
        <Video title={getRemoteStreamTitle()} srcObject={connection.remoteStream} ignoreAudio />
      </div>
      {props.localStream ? (
        <>
          <button onClick={muteAudio}>{audioIsMuted ? "Unmute" : "Mute"} localStream Audio</button>
          <button onClick={muteVideo}>{videoIsMuted ? "Unmute" : "Mute"} localStream Video</button>
        </>
      ) : (
        ""
      )}
      <button onClick={() => console.log(connection)}>Log Connection</button>
      <p>
        <b>Peer Connections</b> ({connectedPeers.length}):
      </p>
      <div className="peerStreams">
        {connectedPeers.map((peer, i) => (
          <Video title={getVideoTitle(peer, i)} srcObject={peer.stream} key={i} />
        ))}
      </div>
      <ApiTests connection={connection} />
    </div>
  );
}

export default ConnectionTest;

/**
 * Component to send test requests to the backend API and display responses.
 */
function ApiTests(props: { connection: Connection }): JSX.Element {
  const [responses, setResponses] = useState<{ endpoint: string; data: string }[]>([]);
  const [highlightedResponse, setHighlightedResponse] = useState(0);
  const [sessionId, setSessionId] = useState(props.connection.sessionId ?? "");
  const [participantId, setParticipantId] = useState(props.connection.participantId ?? "");
  const [mutedVideo, setMutedVideo] = useState(false);
  const [mutedAudio, setMutedAudio] = useState(false);

  useEffect(() => {
    /**
     * Save and display a messages from the backend
     * @param endpoint endpoint to which `messageData` was send. Used as a title for this response.
     * @param messageData data that should be displayed.
     */
    const saveGenericApiResponse = async (endpoint: string, messageData: any) => {
      setResponses([{ endpoint, data: messageData }, ...responses]);
      setHighlightedResponse(0);
    };

    // Message listeners to messages from the backend.
    const handleTest = (data: any) => saveGenericApiResponse("TEST", data);
    const handleSessionChange = (data: any) => saveGenericApiResponse("SESSION_CHANGE", data);
    const handleSessionList = (data: any) => saveGenericApiResponse("SESSION_LIST", data);
    const handleSuccess = (data: any) => saveGenericApiResponse("SUCCESS", data);
    const handleError = (data: any) => saveGenericApiResponse("ERROR", data);
    const handleExperimentCreated = (data: any) =>
      saveGenericApiResponse("EXPERIMENT_CREATED", data);
    const handleExperimentEnded = (data: any) => saveGenericApiResponse("EXPERIMENT_ENDED", data);
    const handleExperimentStarted = (data: any) =>
      saveGenericApiResponse("EXPERIMENT_STARTED", data);
    const handleKickNotification = (data: any) => saveGenericApiResponse("KICK_NOTIFICATION", data);
    const handlePong = async (data: any) => {
      saveGenericApiResponse("PONG", data);
      if ("time" in data.ping_data) {
        const rtt = new Date().getTime() - data.ping_data.time;
        console.log("Ping RTT:", rtt, "ms");
      }
    };
<<<<<<< HEAD
=======
    const handleFiltersConfig = (data: any) => saveGenericApiResponse("FILTERS_CONFIG", data);
>>>>>>> f3db2221
    const handleGetFiltersData = (data: any) => saveGenericApiResponse("GET_FILTERS_DATA", data);
    const handleGetFiltersDataSendToParticipant = (data: any) =>
      saveGenericApiResponse("GET_FILTERS_DATA_SEND_TO_PARTICIPANT", data);
    const handleFiltersData = (data: any) => saveGenericApiResponse("FILTERS_DATA", data);

    // Add listeners to connection
    props.connection.api.on("TEST", handleTest);
    props.connection.api.on("SESSION_CHANGE", handleSessionChange);
    props.connection.api.on("SESSION_LIST", handleSessionList);
    props.connection.api.on("SUCCESS", handleSuccess);
    props.connection.api.on("ERROR", handleError);
    props.connection.api.on("EXPERIMENT_CREATED", handleExperimentCreated);
    props.connection.api.on("EXPERIMENT_ENDED", handleExperimentEnded);
    props.connection.api.on("EXPERIMENT_STARTED", handleExperimentStarted);
    props.connection.api.on("KICK_NOTIFICATION", handleKickNotification);
    props.connection.api.on("PONG", handlePong);
<<<<<<< HEAD
    props.connection.api.on("FILTERS_DATA", handleFiltersData);
=======
    props.connection.api.on("FILTERS_CONFIG", handleFiltersConfig);
    props.connection.api.on("GET_FILTERS_DATA", handleGetFiltersData);
>>>>>>> f3db2221
    props.connection.api.on(
      "GET_FILTERS_DATA_SEND_TO_PARTICIPANT",
      handleGetFiltersDataSendToParticipant
    );
    props.connection.api.on("FILTERS_DATA", handleFiltersData);

    return () => {
      // Remove listeners from connection
      props.connection.api.off("TEST", handleTest);
      props.connection.api.off("SESSION_CHANGE", handleSessionChange);
      props.connection.api.off("SESSION_LIST", handleSessionList);
      props.connection.api.off("SUCCESS", handleSuccess);
      props.connection.api.off("ERROR", handleError);
      props.connection.api.off("EXPERIMENT_CREATED", handleExperimentCreated);
      props.connection.api.off("EXPERIMENT_ENDED", handleExperimentEnded);
      props.connection.api.off("EXPERIMENT_STARTED", handleExperimentStarted);
      props.connection.api.off("KICK_NOTIFICATION", handleKickNotification);
      props.connection.api.off("PONG", handlePong);
<<<<<<< HEAD
=======
      props.connection.api.off("FILTERS_CONFIG", handleFiltersConfig);
>>>>>>> f3db2221
      props.connection.api.off("GET_FILTERS_DATA", handleGetFiltersData);
      props.connection.api.off(
        "GET_FILTERS_DATA_SEND_TO_PARTICIPANT",
        handleGetFiltersDataSendToParticipant
      );
      props.connection.api.off("FILTERS_DATA", handleFiltersData);
    };
  }, [props.connection.api, responses]);

  return (
    <>
      {props.connection.userType === "participant" ? (
        <p className="apiWarning">
          <b>Note:</b> API should only work for experimenters
        </p>
      ) : (
        <p className="apiSubsectionHeader">API Testing:</p>
      )}
      <div className="requestButtons">
        <button
          onClick={() => props.connection.sendMessage("GET_SESSION_LIST", {})}
          disabled={props.connection.state !== ConnectionState.CONNECTED}
        >
          GET_SESSION_LIST
        </button>
        <button
<<<<<<< HEAD
=======
          onClick={() => props.connection.sendMessage("GET_FILTERS_CONFIG", {})}
          disabled={props.connection.state !== ConnectionState.CONNECTED}
        >
          GET_FILTERS_CONFIG
        </button>
        <button
>>>>>>> f3db2221
          onClick={() =>
            props.connection.sendMessage("GET_FILTERS_DATA", {
              filter_id: "simple-glasses-detection",
              filter_channel: "video",
              filter_name: "SIMPLE_GLASSES_DETECTION"
            })
          }
          disabled={props.connection.state !== ConnectionState.CONNECTED}
        >
          GET_FILTERS_DATA
        </button>
        <button
          onClick={() =>
            props.connection.sendMessage("GET_FILTERS_DATA_SEND_TO_PARTICIPANT", {
              participant_id: "all",
              filter_id: "simple-glasses-detection",
              filter_channel: "video",
              filter_name: "SIMPLE_GLASSES_DETECTION"
            })
          }
          disabled={props.connection.state !== ConnectionState.CONNECTED}
        >
          GET_FILTERS_DATA_SEND_TO_PARTICIPANT
        </button>
        <button
          onClick={() => props.connection.sendMessage("START_EXPERIMENT", {})}
          disabled={props.connection.state !== ConnectionState.CONNECTED}
        >
          START_EXPERIMENT
        </button>
        <button
          onClick={() => props.connection.sendMessage("STOP_EXPERIMENT", {})}
          disabled={props.connection.state !== ConnectionState.CONNECTED}
        >
          STOP_EXPERIMENT
        </button>
        <div className="inputBtnBox">
          <input
            type="text"
            placeholder="bbbef1d7d0"
            onChange={(e) => setSessionId(e.target.value)}
            value="bbbef1d7d0"
          />
          <button
            onClick={() =>
              props.connection.sendMessage("CREATE_EXPERIMENT", {
                session_id: "bbbef1d7d0"
              })
            }
            disabled={props.connection.state !== ConnectionState.CONNECTED}
          >
            CREATE_EXPERIMENT
          </button>
          <button
            onClick={() =>
              props.connection.sendMessage("JOIN_EXPERIMENT", {
                session_id: sessionId
              })
            }
            disabled={props.connection.state !== ConnectionState.CONNECTED}
          >
            JOIN_EXPERIMENT
          </button>
        </div>
        <button
          onClick={() => props.connection.sendMessage("LEAVE_EXPERIMENT", {})}
          disabled={props.connection.state !== ConnectionState.CONNECTED}
        >
          LEAVE_EXPERIMENT
        </button>
        <div className="inputBtnBox">
          <input
            type="text"
            placeholder="Participant ID"
            onChange={(e) => setParticipantId(e.target.value)}
            value={participantId}
          />
          <button
            onClick={() =>
              props.connection.sendMessage("KICK_PARTICIPANT", {
                participant_id: participantId,
                reason: "Testing."
              })
            }
            disabled={props.connection.state !== ConnectionState.CONNECTED}
          >
            KICK_PARTICIPANT
          </button>
          <button
            onClick={() =>
              props.connection.sendMessage("BAN_PARTICIPANT", {
                participant_id: participantId,
                reason: "Testing."
              })
            }
            disabled={props.connection.state !== ConnectionState.CONNECTED}
          >
            BAN_PARTICIPANT
          </button>
        </div>
        <div className="inputBtnBox">
          <input
            type="text"
            placeholder="Participant ID"
            onChange={(e) => setParticipantId(e.target.value)}
            value={participantId}
          />
          <label>
            Mute Audio
            <input
              type="checkbox"
              onChange={(e) => setMutedAudio(e.target.checked)}
              checked={mutedAudio}
            />
          </label>
          <label>
            Mute Video
            <input
              type="checkbox"
              onChange={(e) => setMutedVideo(e.target.checked)}
              checked={mutedVideo}
            />
          </label>
          <button
            onClick={() =>
              props.connection.sendMessage("MUTE", {
                participant_id: participantId,
                mute_video: mutedVideo,
                mute_audio: mutedAudio
              })
            }
            disabled={props.connection.state !== ConnectionState.CONNECTED}
          >
            MUTE
          </button>
        </div>
        <button
          onClick={() => props.connection.sendMessage("PING", { time: new Date().getTime() })}
          disabled={props.connection.state !== ConnectionState.CONNECTED}
        >
          PING
        </button>
      </div>
      <SetFilterPresets connection={props.connection} />
      <div className="basicTabs">
        <span className="tabsTitle">Responses:</span>
        {responses.map((response, index) => {
          return (
            <button
              key={index}
              onClick={() => setHighlightedResponse(index)}
              className={index === highlightedResponse ? "" : "secondary"}
            >
              {response.endpoint}
            </button>
          );
        })}
      </div>
      {responses.length > 0 ? <PrettyJson json={responses[highlightedResponse].data} /> : ""}
    </>
  );
}

function SetFilterPresets(props: { connection: Connection }): JSX.Element {
  return (
    <>
      <p className="apiSubsectionHeader">Filter Presets:</p>
      <div className="requestButtons">
        <button
          onClick={() => {
            props.connection.sendMessage("SET_FILTERS", {
              participant_id: "all",
              audio_filters: [],
              video_filters: []
            });
            props.connection.sendMessage("SET_GROUP_FILTERS", {
              audio_group_filters: [],
              video_group_filters: []
            });
          }}
          disabled={props.connection.state !== ConnectionState.CONNECTED}
        >
          None
        </button>
        <button
          onClick={() =>
            props.connection.sendMessage("SET_FILTERS", {
              participant_id: "all",
              audio_filters: [],
              video_filters: [
                {
                  name: "FILTER_API_TEST",
                  id: "test",
                  channel: "both",
                  groupFilter: false,
                  config: {}
                }
              ]
            })
          }
          disabled={props.connection.state !== ConnectionState.CONNECTED}
        >
          Filter API Test
        </button>
        <button
          onClick={() =>
            props.connection.sendMessage("SET_FILTERS", {
              participant_id: "all",
              audio_filters: [],
              video_filters: [
                {
                  name: "EDGE_OUTLINE",
                  id: "edge",
                  channel: "video",
                  groupFilter: false,
                  config: {}
                }
              ]
            })
          }
          disabled={props.connection.state !== ConnectionState.CONNECTED}
        >
          Edge Outline
        </button>
        <button
          onClick={() =>
            props.connection.sendMessage("SET_FILTERS", {
              participant_id: "all",
              audio_filters: [],
              video_filters: [
                {
                  name: "ROTATION",
                  id: "rotation",
                  channel: "video",
                  groupFilter: false,
                  config: {
                    direction: {
                      defaultValue: ["clockwise", "anti-clockwise"],
                      value: "clockwise"
                    },
                    angle: {
                      min: 1,
                      max: 180,
                      step: 1,
                      value: 45,
                      defaultValue: 45
                    }
                  }
                }
              ]
            })
          }
          disabled={props.connection.state !== ConnectionState.CONNECTED}
        >
          Rotation
        </button>
        <button
          onClick={() =>
            props.connection.sendMessage("SET_FILTERS", {
              participant_id: "all",
              audio_filters: [],
              video_filters: [
                {
                  name: "EDGE_OUTLINE",
                  id: "edge",
                  channel: "both",
                  groupFilter: false,
                  config: {}
                },
                {
                  name: "ROTATION",
                  id: "rotation",
                  channel: "video",
                  groupFilter: false,
                  config: {
                    direction: {
                      defaultValue: ["clockwise", "anti-clockwise"],
                      value: "clockwise"
                    },
                    angle: {
                      min: 1,
                      max: 180,
                      step: 1,
                      value: 45,
                      defaultValue: 45
                    }
                  }
                }
              ]
            })
          }
          disabled={props.connection.state !== ConnectionState.CONNECTED}
        >
          Edge Outline + Rotation
        </button>
        <button
          onClick={() =>
            props.connection.sendMessage("SET_FILTERS", {
              participant_id: "all",
              audio_filters: [],
              video_filters: [
                {
                  name: "ROTATION",
                  id: "rotation",
                  channel: "video",
                  groupFilter: false,
                  config: {
                    direction: {
                      defaultValue: ["clockwise", "anti-clockwise"],
                      value: "clockwise"
                    },
                    angle: {
                      min: 1,
                      max: 180,
                      step: 1,
                      value: 45,
                      defaultValue: 45
                    }
                  }
                },
                {
                  name: "EDGE_OUTLINE",
                  id: "edge",
                  channel: "both",
                  groupFilter: false,
                  config: {}
                }
              ]
            })
          }
          disabled={props.connection.state !== ConnectionState.CONNECTED}
        >
          Rotation + Edge Outline
        </button>
        <button
          onClick={() =>
            props.connection.sendMessage("SET_FILTERS", {
              participant_id: "all",
              audio_filters: [],
              video_filters: [
                {
                  name: "OPENFACE_AU",
                  id: "zmq",
                  channel: "both",
                  groupFilter: false,
                  config: {}
                }
              ]
            })
          }
          disabled={props.connection.state !== ConnectionState.CONNECTED}
        >
          OPENFACE AU
        </button>
        <button
          onClick={() =>
            props.connection.sendMessage("SET_FILTERS", {
              participant_id: "all",
              audio_filters: [],
              video_filters: [
                {
                  name: "DELAY",
                  id: "delay-v",
                  channel: "both",
                  groupFilter: false,
                  config: {
                    size: {
                      min: 0,
                      max: 120,
                      step: 1,
                      value: 60,
                      defaultValue: 60
                    }
                  }
                }
              ]
            })
          }
          disabled={props.connection.state !== ConnectionState.CONNECTED}
        >
          60 Frame Video Delay
        </button>
        <button
          onClick={() =>
            props.connection.sendMessage("SET_FILTERS", {
              participant_id: "all",
              audio_filters: [
                {
                  name: "DELAY",
                  id: "delay-a",
                  channel: "both",
                  groupFilter: false,
                  config: {
                    size: {
                      min: 0,
                      max: 120,
                      step: 1,
                      value: 60,
                      defaultValue: 60
                    }
                  }
                }
              ],
              video_filters: []
            })
          }
          disabled={props.connection.state !== ConnectionState.CONNECTED}
        >
          60 Frame Audio Delay
        </button>
        <button
          onClick={() =>
            props.connection.sendMessage("SET_FILTERS", {
              participant_id: "all",
              audio_filters: [
                {
                  name: "DELAY",
                  id: "delay-a",
                  channel: "both",
                  groupFilter: false,
                  config: {
                    size: {
                      min: 0,
                      max: 120,
                      step: 1,
                      value: 60,
                      defaultValue: 60
                    }
                  }
                }
              ],
              video_filters: [
                {
                  name: "DELAY",
                  id: "delay-v",
                  channel: "both",
                  groupFilter: false,
                  config: {
                    size: {
                      min: 0,
                      max: 120,
                      step: 1,
                      value: 60,
                      defaultValue: 60
                    }
                  }
                }
              ]
            })
          }
          disabled={props.connection.state !== ConnectionState.CONNECTED}
        >
          60 Frame audio + video Delay
        </button>
        <button
          onClick={() =>
            props.connection.sendMessage("SET_FILTERS", {
              participant_id: "all",
              video_filters: [],
              audio_filters: [
                {
                  name: "AUDIO_SPEAKING_TIME",
                  id: "audio-speaking-time",
                  channel: "both",
                  groupFilter: false,
                  config: {}
                }
              ]
            })
          }
          disabled={props.connection.state !== ConnectionState.CONNECTED}
        >
          Speaking Time
        </button>
        <button
          onClick={() =>
            props.connection.sendMessage("SET_FILTERS", {
              participant_id: "all",
              audio_filters: [
                {
                  name: "AUDIO_SPEAKING_TIME",
                  id: "audio-speaking-time",
                  channel: "both",
                  groupFilter: false,
                  config: {}
                }
              ],
              video_filters: [
                {
                  name: "DISPLAY_SPEAKING_TIME",
                  id: "display-speaking-time",
                  channel: "video",
                  groupFilter: false,
                  config: {
                    filterId: {
                      defaultValue: ["audio-speaking-time"],
                      value: "audio-speaking-time"
                    }
                  }
                }
              ]
            })
          }
          disabled={props.connection.state !== ConnectionState.CONNECTED}
        >
          Display Speaking Time
        </button>
        <button
          onClick={() =>
            props.connection.sendMessage("SET_FILTERS", {
              participant_id: "all",
              audio_filters: [],
              video_filters: [
                {
                  name: "SIMPLE_GLASSES_DETECTION",
                  id: "simple-glasses-detection",
                  channel: "video",
                  groupFilter: false,
                  config: {}
                }
              ]
            })
          }
          disabled={props.connection.state !== ConnectionState.CONNECTED}
        >
          Simple Glasses Detection
        </button>
        <button
          onClick={() =>
            props.connection.sendMessage("SET_GROUP_FILTERS", {
              audio_group_filters: [],
              video_group_filters: [
                {
                  name: "TEMPLATE_GF",
                  id: "template_gf",
                  channel: "video",
                  groupFilter: true,
                  config: {}
                }
              ]
            })
          }
          disabled={props.connection.state !== ConnectionState.CONNECTED}
        >
          TEMPLATE GF
        </button>
      </div>
    </>
  );
}

/**
 * Component to display an readable, indented version of `json`.
 */
function PrettyJson(props: { json: any }) {
  return (
    <div className="prettyJson">
      <pre>{JSON.stringify(props.json, null, 4)}</pre>
    </div>
  );
}

/**
 * Component with inputs to replace the current {@link Connection} with a new one.
 * Used to change session-, participant-ids or user type.
 *
 * Do not use after the connection has been started.
 */
function ReplaceConnection(props: {
  connection: Connection;
  setConnection: (connection: Connection) => void;
  localStream: MediaStream;
  setLocalStream: (localStream: MediaStream) => void;
}) {
  const [userType, setUserType] = useState<"participant" | "experimenter">(
    props.connection.userType
  );
  const [sessionId, setSessionId] = useState(props.connection.sessionId ?? "");
  const [participantId, setParticipantId] = useState(props.connection.participantId ?? "");
  const [experimenterPassword, setExperimenterPassword] = useState(
    props.connection.experimenterPassword ?? ""
  );

  const updateConnection = async (
    userType: "participant" | "experimenter",
    sessionId: string,
    participantId: string,
    experimenterPassword: string
  ) => {
    if (userType === "participant") {
      if (sessionId === "") sessionId = "placeholderId";
      if (participantId === "") participantId = "placeholderId";
      if (experimenterPassword === "") experimenterPassword = "placeholderId";
      // request local stream if it does not exist.
      if (!props.localStream) {
        const stream = await getLocalStream();
        if (stream) props.setLocalStream(stream);
      }
    }
    console.log(
      `%c[ReplaceConnection] Replaced connection with new parameters: ${userType}, ${sessionId}, ${participantId}`,
      "color:darkgreen"
    );
    const connection = new Connection(
      userType,
      sessionId,
      participantId,
      experimenterPassword,
      props.connection.logging
    );
    props.setConnection(connection);
  };

  const handleUserType = (e: React.ChangeEvent<HTMLSelectElement>) => {
    e.preventDefault();
    const newUserType = e.target.value as "participant" | "experimenter";
    setUserType(newUserType);
    updateConnection(newUserType, sessionId, participantId, experimenterPassword);
  };

  const handleSessionId = (e: React.ChangeEvent<HTMLInputElement>) => {
    e.preventDefault();
    setSessionId(e.target.value);
    updateConnection(userType, e.target.value, participantId, experimenterPassword);
  };

  const handleParticipantId = (e: React.ChangeEvent<HTMLInputElement>) => {
    e.preventDefault();
    setParticipantId(e.target.value);
    updateConnection(userType, sessionId, e.target.value, experimenterPassword);
  };

  const handleExperimenterPassword = (e: React.ChangeEvent<HTMLInputElement>) => {
    e.preventDefault();
    setExperimenterPassword(e.target.value);
    updateConnection(userType, sessionId, participantId, e.target.value);
  };

  const info =
    "Replace connection before connecting to change the user type, session id or participant id";

  return (
    <div className="replaceConnectionWrapper">
      <span title={info}>Replace Connection:</span>
      <form className="replaceConnectionForm">
        <label>
          Type:&nbsp;&nbsp;
          <select defaultValue={props.connection.userType} onChange={handleUserType}>
            <option value="participant">Participant</option>
            <option value="experimenter">Experimenter</option>
          </select>
        </label>
        {userType === "participant" ? (
          <>
            <label>
              Session ID:&nbsp;&nbsp;
              <input
                type="text"
                onChange={handleSessionId}
                placeholder="bbbef1d7d0"
                defaultValue={sessionId}
              />
            </label>
            <label>
              ParticipantID:&nbsp;&nbsp;
              <input type="text" onChange={handleParticipantId} defaultValue={participantId} />
            </label>
          </>
        ) : (
          <label>
            Experimenter Password:&nbsp;&nbsp;
            <input
              type="text"
              onChange={handleExperimenterPassword}
              defaultValue={experimenterPassword}
            />
          </label>
        )}
      </form>
    </div>
  );
}

/**
 * Component to display a video with a title.
 * @param props.title title that is displayed above the video
 * @param props.srcObject video and audio source
 * @param props.ignoreAudio if true, audio tracks in `srcObject` will be ignored.
 */
export function Video(props: {
  title: string;
  srcObject: MediaStream;
  ignoreAudio?: boolean;
}): JSX.Element {
  const refVideo = useRef<HTMLVideoElement>(null);
  const [info, setInfo] = useState("");

  // Set source object for video tag
  useEffect(() => {
    const setSrcObj = (srcObj: MediaStream) => {
      if (refVideo.current && srcObj.active) {
        if (props.ignoreAudio) {
          refVideo.current.srcObject = new MediaStream(srcObj.getVideoTracks());
        } else {
          refVideo.current.srcObject = srcObj;
        }
      }
    };

    setSrcObj(props.srcObject);

    const handler = () => setSrcObj(props.srcObject);
    props.srcObject.addEventListener("active", handler);
    return () => {
      props.srcObject.removeEventListener("active", handler);
    };
  }, [props.ignoreAudio, props.srcObject]);

  // Update makeshift fps counter
  useEffect(() => {
    /** Update info string containing the fps counter */
    const interval = setInterval(() => {
      if (refVideo.current?.srcObject === null) return;

      const videoTracks = props.srcObject.getVideoTracks();
      if (videoTracks.length === 0) return;

      const fps = videoTracks[0].getSettings().frameRate;
      if (!fps) {
        if (info !== "") {
          setInfo("");
        }
        return;
      }
      const newInfo = `${fps.toFixed(3)} fps`;
      if (info !== newInfo) {
        setInfo(newInfo);
      }
    }, 1000);

    return () => {
      clearInterval(interval);
    };
  }, [info, props.srcObject]);

  return (
    <div className="videoWrapper">
      <p>
        {props.title}
        {props.srcObject.active ? "" : " [inactive]"}
      </p>
      <video ref={refVideo} autoPlay playsInline width={300} />
      <div className="fpsCounter">{info}</div>
    </div>
  );
}<|MERGE_RESOLUTION|>--- conflicted
+++ resolved
@@ -216,10 +216,7 @@
         console.log("Ping RTT:", rtt, "ms");
       }
     };
-<<<<<<< HEAD
-=======
     const handleFiltersConfig = (data: any) => saveGenericApiResponse("FILTERS_CONFIG", data);
->>>>>>> f3db2221
     const handleGetFiltersData = (data: any) => saveGenericApiResponse("GET_FILTERS_DATA", data);
     const handleGetFiltersDataSendToParticipant = (data: any) =>
       saveGenericApiResponse("GET_FILTERS_DATA_SEND_TO_PARTICIPANT", data);
@@ -236,12 +233,8 @@
     props.connection.api.on("EXPERIMENT_STARTED", handleExperimentStarted);
     props.connection.api.on("KICK_NOTIFICATION", handleKickNotification);
     props.connection.api.on("PONG", handlePong);
-<<<<<<< HEAD
-    props.connection.api.on("FILTERS_DATA", handleFiltersData);
-=======
     props.connection.api.on("FILTERS_CONFIG", handleFiltersConfig);
     props.connection.api.on("GET_FILTERS_DATA", handleGetFiltersData);
->>>>>>> f3db2221
     props.connection.api.on(
       "GET_FILTERS_DATA_SEND_TO_PARTICIPANT",
       handleGetFiltersDataSendToParticipant
@@ -260,10 +253,7 @@
       props.connection.api.off("EXPERIMENT_STARTED", handleExperimentStarted);
       props.connection.api.off("KICK_NOTIFICATION", handleKickNotification);
       props.connection.api.off("PONG", handlePong);
-<<<<<<< HEAD
-=======
       props.connection.api.off("FILTERS_CONFIG", handleFiltersConfig);
->>>>>>> f3db2221
       props.connection.api.off("GET_FILTERS_DATA", handleGetFiltersData);
       props.connection.api.off(
         "GET_FILTERS_DATA_SEND_TO_PARTICIPANT",
@@ -290,15 +280,12 @@
           GET_SESSION_LIST
         </button>
         <button
-<<<<<<< HEAD
-=======
           onClick={() => props.connection.sendMessage("GET_FILTERS_CONFIG", {})}
           disabled={props.connection.state !== ConnectionState.CONNECTED}
         >
           GET_FILTERS_CONFIG
         </button>
         <button
->>>>>>> f3db2221
           onClick={() =>
             props.connection.sendMessage("GET_FILTERS_DATA", {
               filter_id: "simple-glasses-detection",

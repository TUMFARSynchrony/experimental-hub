import * as React from "react";
import { useEffect, useRef, useState } from "react";

import Connection from "../../networking/Connection";
import ConnectionState from "../../networking/ConnectionState";
import { ConnectedPeer } from "../../networking/typing";
import { getLocalStream } from "../../utils/utils";
import "./ConnectionTest.css";

/**
 * Test page for testing the {@link Connection} & api.
 */
function ConnectionTest(props: {
  localStream?: MediaStream;
  setLocalStream: (localStream: MediaStream) => void;
  connection: Connection;
  setConnection: (connection: Connection) => void;
}) {
  const { connection } = props;
  const [audioIsMuted, setAudioIsMuted] = useState(
    !props.localStream?.getAudioTracks()[0].enabled ?? false
  );
  const [videoIsMuted, setVideoIsMuted] = useState(
    !props.localStream?.getVideoTracks()[0].enabled ?? false
  );
  const [connectionState, setConnectionState] = useState(connection.state);
  const [connectedPeers, setConnectedPeers] = useState<ConnectedPeer[]>([]);

  /** Handle `remoteStreamChange` event of {@link Connection}. */
  const streamChangeHandler = async () => {
    console.log("%cRemote Stream Change Handler");
  };

  /** Handle `connectionStateChange` event of {@link Connection}. */
  const stateChangeHandler = async (state: ConnectionState) => {
    console.log(
      `%cConnection state change Handler: ${ConnectionState[state]}`,
      "color:blue"
    );
    setConnectionState(state);
  };

  /** Handle `connectedPeersChange` event of {@link Connection}. */
  const connectedPeersChangeHandler = async (peers: ConnectedPeer[]) => {
    console.groupCollapsed(
      "%cConnection peer streams change Handler",
      "color:blue"
    );
    console.log(peers);
    console.groupEnd();
    setConnectedPeers(peers);
  };

  // Register Connection event handlers
  useEffect(() => {
    connection.on("remoteStreamChange", streamChangeHandler);
    connection.on("connectionStateChange", stateChangeHandler);
    connection.on("connectedPeersChange", connectedPeersChangeHandler);
    return () => {
      // Remove event handlers when component is deconstructed
      connection.off("remoteStreamChange", streamChangeHandler);
      connection.off("connectionStateChange", stateChangeHandler);
      connection.off("connectedPeersChange", connectedPeersChangeHandler);
    };
  }, [connection]);

  // Update audioIsMuted and videoIsMuted when localStream changes
  useEffect(() => {
    if (props.localStream) {
      setAudioIsMuted(!props.localStream.getAudioTracks()[0].enabled);
      setVideoIsMuted(!props.localStream.getVideoTracks()[0].enabled);
    }
  }, [props.localStream]);

  /**
   * Mute audio in localstream.
   * @See {@link https://developer.mozilla.org/en-US/docs/Web/API/MediaStreamTrack/enabled}
   */
  const muteAudio = () => {
    if (props.localStream) {
      console.log(`${audioIsMuted ? "Unmute" : "Mute"} Audio`, audioIsMuted);
      props.localStream.getAudioTracks()[0].enabled = audioIsMuted;
      setAudioIsMuted(!audioIsMuted);
    }
  };

  /**
   * Mute video in localstream.
   * @See {@link https://developer.mozilla.org/en-US/docs/Web/API/MediaStreamTrack/enabled}
   */
  const muteVideo = () => {
    if (props.localStream) {
      console.log(`${videoIsMuted ? "Unmute" : "Mute"} Video`, videoIsMuted);
      props.localStream.getVideoTracks()[0].enabled = videoIsMuted;
      setVideoIsMuted(!videoIsMuted);
    }
  };

  /** Get the title displayed in a {@link Video} element for `peer`. */
  const getVideoTitle = (peer: ConnectedPeer, index: number) => {
    if (peer.summary) {
      if (peer.summary instanceof Object) {
        return `${peer.summary.participant_name}`;
      }
      return `UserID: ${peer.summary}`;
    }
    return `Peer stream ${index + 1}`;
  };

  /** Get the title displayed in a {@link Video} element for the remote stream of this client. */
  const getRemoteStreamTitle = () => {
    if (connection.participantSummary) {
      if (connection.participantSummary instanceof Object) {
        return `remote stream (${connection.participantSummary.participant_name})`;
      }
      return `remote stream: ${connection.participantSummary}`;
    }
    return "remote stream";
  };

  return (
    <div className="ConnectionTestPageWrapper">
      <h1>ConnectionTest</h1>
      <p>
        Connection State:
        <span className={`connectionState ${ConnectionState[connectionState]}`}>
          {ConnectionState[connectionState]}
        </span>
      </p>
      <button
        onClick={() => connection.start(props.localStream)}
        disabled={connection.state !== ConnectionState.NEW}
      >
        Start Connection
      </button>
      <button
        onClick={() => connection.stop()}
        disabled={connection.state !== ConnectionState.CONNECTED}
      >
        Stop Connection
      </button>
      {connection.state === ConnectionState.NEW ? (
        <ReplaceConnection
          connection={connection}
          setConnection={props.setConnection}
          localStream={props.localStream}
          setLocalStream={props.setLocalStream}
        />
      ) : (
        ""
      )}
      <div className="ownStreams">
        <Video
          title="local stream"
          srcObject={props.localStream ?? new MediaStream()}
          ignoreAudio
        />
        <Video
          title={getRemoteStreamTitle()}
          srcObject={connection.remoteStream}
          ignoreAudio
        />
      </div>
      {props.localStream ? (
        <>
          <button onClick={muteAudio}>
            {audioIsMuted ? "Unmute" : "Mute"} localStream Audio
          </button>
          <button onClick={muteVideo}>
            {videoIsMuted ? "Unmute" : "Mute"} localStream Video
          </button>
        </>
      ) : (
        ""
      )}
      <button onClick={() => console.log(connection)}>Log Connection</button>
      <p>
        <b>Peer Connections</b> ({connectedPeers.length}):
      </p>
      <div className="peerStreams">
        {connectedPeers.map((peer, i) => (
          <Video
            title={getVideoTitle(peer, i)}
            srcObject={peer.stream}
            key={i}
          />
        ))}
      </div>
      <ApiTests connection={connection} />
    </div>
  );
}

export default ConnectionTest;

/**
 * Component to send test requests to the backend API and display responses.
 */
function ApiTests(props: { connection: Connection }): JSX.Element {
  const [responses, setResponses] = useState<
    { endpoint: string; data: string }[]
  >([]);
  const [highlightedResponse, setHighlightedResponse] = useState(0);
  const [sessionId, setSessionId] = useState(props.connection.sessionId ?? "");
  const [participantId, setParticipantId] = useState(
    props.connection.participantId ?? ""
  );
  const [mutedVideo, setMutedVideo] = useState(false);
  const [mutedAudio, setMutedAudio] = useState(false);

  useEffect(() => {
    /**
     * Save and display a messages from the backend
     * @param endpoint endpoint to which `messageData` was send. Used as a title for this response.
     * @param messageData data that should be displayed.
     */
    const saveGenericApiResponse = async (
      endpoint: string,
      messageData: any
    ) => {
      setResponses([{ endpoint, data: messageData }, ...responses]);
      setHighlightedResponse(0);
    };

    // Message listeners to messages from the backend.
    const handleTest = (data: any) => saveGenericApiResponse("TEST", data);
    const handleSessionChange = (data: any) =>
      saveGenericApiResponse("SESSION_CHANGE", data);
    const handleSessionList = (data: any) =>
      saveGenericApiResponse("SESSION_LIST", data);
    const handleSuccess = (data: any) =>
      saveGenericApiResponse("SUCCESS", data);
    const handleError = (data: any) => saveGenericApiResponse("ERROR", data);
    const handleExperimentCreated = (data: any) =>
      saveGenericApiResponse("EXPERIMENT_CREATED", data);
    const handleExperimentEnded = (data: any) =>
      saveGenericApiResponse("EXPERIMENT_ENDED", data);
    const handleExperimentStarted = (data: any) =>
      saveGenericApiResponse("EXPERIMENT_STARTED", data);
    const handleKickNotification = (data: any) =>
      saveGenericApiResponse("KICK_NOTIFICATION", data);
    const handlePong = async (data: any) => {
      saveGenericApiResponse("PONG", data);
      if ("time" in data.ping_data) {
        const rtt = new Date().getTime() - data.ping_data.time;
        console.log("Ping RTT:", rtt, "ms");
      }
    };

    // Add listeners to connection
    props.connection.api.on("TEST", handleTest);
    props.connection.api.on("SESSION_CHANGE", handleSessionChange);
    props.connection.api.on("SESSION_LIST", handleSessionList);
    props.connection.api.on("SUCCESS", handleSuccess);
    props.connection.api.on("ERROR", handleError);
    props.connection.api.on("EXPERIMENT_CREATED", handleExperimentCreated);
    props.connection.api.on("EXPERIMENT_ENDED", handleExperimentEnded);
    props.connection.api.on("EXPERIMENT_STARTED", handleExperimentStarted);
    props.connection.api.on("KICK_NOTIFICATION", handleKickNotification);
    props.connection.api.on("PONG", handlePong);

    return () => {
      // Remove listeners from connection
      props.connection.api.off("TEST", handleTest);
      props.connection.api.off("SESSION_CHANGE", handleSessionChange);
      props.connection.api.off("SESSION_LIST", handleSessionList);
      props.connection.api.off("SUCCESS", handleSuccess);
      props.connection.api.off("ERROR", handleError);
      props.connection.api.off("EXPERIMENT_CREATED", handleExperimentCreated);
      props.connection.api.off("EXPERIMENT_ENDED", handleExperimentEnded);
      props.connection.api.off("EXPERIMENT_STARTED", handleExperimentStarted);
      props.connection.api.off("KICK_NOTIFICATION", handleKickNotification);
      props.connection.api.off("PONG", handlePong);
    };
  }, [props.connection.api, responses]);

  return (
    <>
      {props.connection.userType === "participant" ? (
        <p className="apiWarning">
          <b>Note:</b> API should only work for experimenters
        </p>
      ) : (
        <p className="apiSubsectionHeader">API Testing:</p>
      )}
      <div className="requestButtons">
        <button
          onClick={() => props.connection.sendMessage("GET_SESSION_LIST", {})}
          disabled={props.connection.state !== ConnectionState.CONNECTED}
        >
          GET_SESSION_LIST
        </button>
        <button
          onClick={() => props.connection.sendMessage("START_EXPERIMENT", {})}
          disabled={props.connection.state !== ConnectionState.CONNECTED}
        >
          START_EXPERIMENT
        </button>
        <button
          onClick={() => props.connection.sendMessage("STOP_EXPERIMENT", {})}
          disabled={props.connection.state !== ConnectionState.CONNECTED}
        >
          STOP_EXPERIMENT
        </button>
        <div className="inputBtnBox">
          <input
            type="text"
            placeholder="Session ID"
            onChange={(e) => setSessionId(e.target.value)}
            value={sessionId}
          />
          <button
            onClick={() =>
              props.connection.sendMessage("CREATE_EXPERIMENT", {
                session_id: sessionId
              })
            }
            disabled={props.connection.state !== ConnectionState.CONNECTED}
          >
            CREATE_EXPERIMENT
          </button>
          <button
            onClick={() =>
              props.connection.sendMessage("JOIN_EXPERIMENT", {
                session_id: sessionId
              })
            }
            disabled={props.connection.state !== ConnectionState.CONNECTED}
          >
            JOIN_EXPERIMENT
          </button>
        </div>
        <button
          onClick={() => props.connection.sendMessage("LEAVE_EXPERIMENT", {})}
          disabled={props.connection.state !== ConnectionState.CONNECTED}
        >
          LEAVE_EXPERIMENT
        </button>
        <div className="inputBtnBox">
          <input
            type="text"
            placeholder="Participant ID"
            onChange={(e) => setParticipantId(e.target.value)}
            value={participantId}
          />
          <button
            onClick={() =>
              props.connection.sendMessage("KICK_PARTICIPANT", {
                participant_id: participantId,
                reason: "Testing."
              })
            }
            disabled={props.connection.state !== ConnectionState.CONNECTED}
          >
            KICK_PARTICIPANT
          </button>
          <button
            onClick={() =>
              props.connection.sendMessage("BAN_PARTICIPANT", {
                participant_id: participantId,
                reason: "Testing."
              })
            }
            disabled={props.connection.state !== ConnectionState.CONNECTED}
          >
            BAN_PARTICIPANT
          </button>
        </div>
        <div className="inputBtnBox">
          <input
            type="text"
            placeholder="Participant ID"
            onChange={(e) => setParticipantId(e.target.value)}
            value={participantId}
          />
          <label>
            Mute Audio
            <input
              type="checkbox"
              onChange={(e) => setMutedAudio(e.target.checked)}
              checked={mutedAudio}
            />
          </label>
          <label>
            Mute Video
            <input
              type="checkbox"
              onChange={(e) => setMutedVideo(e.target.checked)}
              checked={mutedVideo}
            />
          </label>
          <button
            onClick={() =>
              props.connection.sendMessage("MUTE", {
                participant_id: participantId,
                mute_video: mutedVideo,
                mute_audio: mutedAudio
              })
            }
            disabled={props.connection.state !== ConnectionState.CONNECTED}
          >
            MUTE
          </button>
        </div>
        <button
          onClick={() =>
            props.connection.sendMessage("PING", { time: new Date().getTime() })
          }
          disabled={props.connection.state !== ConnectionState.CONNECTED}
        >
          PING
        </button>
      </div>
      <SetFilterPresets connection={props.connection} />
      <div className="basicTabs">
        <span className="tabsTitle">Responses:</span>
        {responses.map((response, index) => {
          return (
            <button
              key={index}
              onClick={() => setHighlightedResponse(index)}
              className={index === highlightedResponse ? "" : "secondary"}
            >
              {response.endpoint}
            </button>
          );
        })}
      </div>
      {responses.length > 0 ? (
        <PrettyJson json={responses[highlightedResponse].data} />
      ) : (
        ""
      )}
    </>
  );
}

function SetFilterPresets(props: { connection: Connection }): JSX.Element {
  return (
    <>
      <p className="apiSubsectionHeader">Filter Presets:</p>
      <div className="requestButtons">
        <button
          onClick={() =>
            props.connection.sendMessage("SET_FILTERS", {
              participant_id: "all",
              audio_filters: [],
              video_filters: []
            })
          }
          disabled={props.connection.state !== ConnectionState.CONNECTED}
        >
          None
        </button>
        <button
          onClick={() =>
            props.connection.sendMessage("SET_FILTERS", {
              participant_id: "all",
              audio_filters: [],
              video_filters: [{ type: "FILTER_API_TEST", id: "test" }]
            })
          }
          disabled={props.connection.state !== ConnectionState.CONNECTED}
        >
          Filter API Test
        </button>
        <button
          onClick={() =>
            props.connection.sendMessage("SET_FILTERS", {
              participant_id: "all",
              audio_filters: [],
              video_filters: [{ type: "EDGE_OUTLINE", id: "edge" }]
            })
          }
          disabled={props.connection.state !== ConnectionState.CONNECTED}
        >
          Edge Outline
        </button>
        <button
          onClick={() =>
            props.connection.sendMessage("SET_FILTERS", {
              participant_id: "all",
              audio_filters: [],
              video_filters: [{ type: "ROTATION", id: "rotation" }]
            })
          }
          disabled={props.connection.state !== ConnectionState.CONNECTED}
        >
          Rotation
        </button>
        <button
          onClick={() =>
            props.connection.sendMessage("SET_FILTERS", {
              participant_id: "all",
              audio_filters: [],
              video_filters: [
                { type: "EDGE_OUTLINE", id: "edge" },
                { type: "ROTATION", id: "rotation" }
              ]
            })
          }
          disabled={props.connection.state !== ConnectionState.CONNECTED}
        >
          Edge Outline + Rotation
        </button>
        <button
          onClick={() =>
            props.connection.sendMessage("SET_FILTERS", {
              participant_id: "all",
              audio_filters: [],
              video_filters: [
                { type: "ROTATION", id: "rotation" },
                { type: "EDGE_OUTLINE", id: "edge" }
              ]
            })
          }
          disabled={props.connection.state !== ConnectionState.CONNECTED}
        >
          Rotation + Edge Outline
        </button>
        <button
          onClick={() =>
            props.connection.sendMessage("SET_FILTERS", {
              participant_id: "all",
              audio_filters: [],
              video_filters: [{ type: "OPENFACE_AU", id: "zmq" }]
            })
          }
          disabled={props.connection.state !== ConnectionState.CONNECTED}
        >
          OPENFACE AU
        </button>
        <button
          onClick={() =>
            props.connection.sendMessage("SET_FILTERS", {
              participant_id: "all",
              audio_filters: [],
              video_filters: [{ type: "DELAY", id: "delay-v", size: 60 }]
            })
          }
          disabled={props.connection.state !== ConnectionState.CONNECTED}
        >
          60 Frame Video Delay
        </button>
        <button
          onClick={() =>
            props.connection.sendMessage("SET_FILTERS", {
              participant_id: "all",
              audio_filters: [{ type: "DELAY", id: "delay-a", size: 60 }],
              video_filters: []
            })
          }
          disabled={props.connection.state !== ConnectionState.CONNECTED}
        >
          60 Frame Audio Delay
        </button>
        <button
          onClick={() =>
            props.connection.sendMessage("SET_FILTERS", {
              participant_id: "all",
              audio_filters: [{ type: "DELAY", id: "delay-a", size: 60 }],
              video_filters: [{ type: "DELAY", id: "delay-v", size: 60 }]
            })
          }
          disabled={props.connection.state !== ConnectionState.CONNECTED}
        >
          60 Frame audio + video Delay
        </button>
        <button
          onClick={() =>
            props.connection.sendMessage("SET_FILTERS", {
              participant_id: "all",
<<<<<<< HEAD
              audio_filters: [],
              video_filters: [
                {
                  type: "SIMPLE_GLASSES_DETECTION",
                  id: "simple-glasses-detection"
                }
                /* {
                  type: "GLASSES_DETECTION",
                  id: "glasses-detection",
                } */
=======
              video_filters: [],
              audio_filters: [
                {
                  type: "AUDIO_SPEAKING_TIME",
                  id: "audio-speaking-time"
                }
              ]
            })
          }
          disabled={props.connection.state !== ConnectionState.CONNECTED}
        >
          Speaking Time
        </button>
        <button
          onClick={() =>
            props.connection.sendMessage("SET_FILTERS", {
              participant_id: "all",
              audio_filters: [
                {
                  type: "AUDIO_SPEAKING_TIME",
                  id: "audio-speaking-time"
                }
              ],
              video_filters: [
                {
                  type: "DISPLAY_SPEAKING_TIME",
                  id: "display-speaking-time",
                  audio_speaking_time_filter_id: "audio-speaking-time"
                }
>>>>>>> 8656076a
              ]
            })
          }
          disabled={props.connection.state !== ConnectionState.CONNECTED}
        >
<<<<<<< HEAD
          Glasses Detection
=======
          Display Speaking Time
>>>>>>> 8656076a
        </button>
      </div>
    </>
  );
}

/**
 * Component to display an readable, indented version of `json`.
 */
function PrettyJson(props: { json: any }) {
  return (
    <div className="prettyJson">
      <pre>{JSON.stringify(props.json, null, 4)}</pre>
    </div>
  );
}

/**
 * Component with inputs to replace the current {@link Connection} with a new one.
 * Used to change session-, participant-ids or user type.
 *
 * Do not use after the connection has been started.
 */
function ReplaceConnection(props: {
  connection: Connection;
  setConnection: (connection: Connection) => void;
  localStream: MediaStream;
  setLocalStream: (localStream: MediaStream) => void;
}) {
  const [userType, setUserType] = useState<"participant" | "experimenter">(
    props.connection.userType
  );
  const [sessionId, setSessionId] = useState(props.connection.sessionId ?? "");
  const [participantId, setParticipantId] = useState(
    props.connection.participantId ?? ""
  );
  const [experimenterPassword, setExperimenterPassword] = useState(
    props.connection.experimenterPassword ?? ""
  );

  const updateConnection = async (
    userType: "participant" | "experimenter",
    sessionId: string,
    participantId: string,
    experimenterPassword: string
  ) => {
    if (userType === "participant") {
      if (sessionId === "") sessionId = "placeholderId";
      if (participantId === "") participantId = "placeholderId";
      if (experimenterPassword === "") experimenterPassword = "placeholderId";
      // request local stream if it does not exist.
      if (!props.localStream) {
        const stream = await getLocalStream();
        if (stream) props.setLocalStream(stream);
      }
    }
    console.log(
      `%c[ReplaceConnection] Replaced connection with new parameters: ${userType}, ${sessionId}, ${participantId}`,
      "color:darkgreen"
    );
    const connection = new Connection(
      userType,
      sessionId,
      participantId,
      experimenterPassword,
      props.connection.logging
    );
    props.setConnection(connection);
  };

  const handleUserType = (e: React.ChangeEvent<HTMLSelectElement>) => {
    e.preventDefault();
    const newUserType = e.target.value as "participant" | "experimenter";
    setUserType(newUserType);
    updateConnection(
      newUserType,
      sessionId,
      participantId,
      experimenterPassword
    );
  };

  const handleSessionId = (e: React.ChangeEvent<HTMLInputElement>) => {
    e.preventDefault();
    setSessionId(e.target.value);
    updateConnection(
      userType,
      e.target.value,
      participantId,
      experimenterPassword
    );
  };

  const handleParticipantId = (e: React.ChangeEvent<HTMLInputElement>) => {
    e.preventDefault();
    setParticipantId(e.target.value);
    updateConnection(userType, sessionId, e.target.value, experimenterPassword);
  };

  const handleExperimenterPassword = (
    e: React.ChangeEvent<HTMLInputElement>
  ) => {
    e.preventDefault();
    setExperimenterPassword(e.target.value);
    updateConnection(userType, sessionId, participantId, e.target.value);
  };

  const info =
    "Replace connection before connecting to change the user type, session id or participant id";

  return (
    <div className="replaceConnectionWrapper">
      <span title={info}>Replace Connection:</span>
      <form className="replaceConnectionForm">
        <label>
          Type:&nbsp;&nbsp;
          <select
            defaultValue={props.connection.userType}
            onChange={handleUserType}
          >
            <option value="participant">Participant</option>
            <option value="experimenter">Experimenter</option>
          </select>
        </label>
        {userType === "participant" ? (
          <>
            <label>
              Session ID:&nbsp;&nbsp;
              <input
                type="text"
                onChange={handleSessionId}
                defaultValue={sessionId}
              />
            </label>
            <label>
              ParticipantID:&nbsp;&nbsp;
              <input
                type="text"
                onChange={handleParticipantId}
                defaultValue={participantId}
              />
            </label>
          </>
        ) : (
          <label>
            Experimenter Password:&nbsp;&nbsp;
            <input
              type="text"
              onChange={handleExperimenterPassword}
              defaultValue={experimenterPassword}
            />
          </label>
        )}
      </form>
    </div>
  );
}

/**
 * Component to display a video with a title.
 * @param props.title title that is displayed above the video
 * @param props.srcObject video and audio source
 * @param props.ignoreAudio if true, audio tracks in `srcObject` will be ignored.
 */
function Video(props: {
  title: string;
  srcObject: MediaStream;
  ignoreAudio?: boolean;
}): JSX.Element {
  const refVideo = useRef<HTMLVideoElement>(null);
  const [info, setInfo] = useState("");

  // Set source object for video tag
  useEffect(() => {
    const setSrcObj = (srcObj: MediaStream) => {
      if (refVideo.current && srcObj.active) {
        if (props.ignoreAudio) {
          refVideo.current.srcObject = new MediaStream(srcObj.getVideoTracks());
        } else {
          refVideo.current.srcObject = srcObj;
        }
      }
    };

    setSrcObj(props.srcObject);

    const handler = () => setSrcObj(props.srcObject);
    props.srcObject.addEventListener("active", handler);
    return () => {
      props.srcObject.removeEventListener("active", handler);
    };
  }, [props.ignoreAudio, props.srcObject]);

  // Update makeshift fps counter
  useEffect(() => {
    /** Update info string containing the fps counter */
    const interval = setInterval(() => {
      if (refVideo.current?.srcObject === null) return;

      const videoTracks = props.srcObject.getVideoTracks();
      if (videoTracks.length === 0) return;

      const fps = videoTracks[0].getSettings().frameRate;
      if (!fps) {
        if (info !== "") {
          setInfo("");
        }
        return;
      }
      const newInfo = `${fps.toFixed(3)} fps`;
      if (info !== newInfo) {
        setInfo(newInfo);
      }
    }, 1000);

    return () => {
      clearInterval(interval);
    };
  }, [info, props.srcObject]);

  return (
    <div className="videoWrapper">
      <p>
        {props.title}
        {props.srcObject.active ? "" : " [inactive]"}
      </p>
      <video ref={refVideo} autoPlay playsInline width={300} />
      <div className="fpsCounter">{info}</div>
    </div>
  );
}<|MERGE_RESOLUTION|>--- conflicted
+++ resolved
@@ -570,18 +570,6 @@
           onClick={() =>
             props.connection.sendMessage("SET_FILTERS", {
               participant_id: "all",
-<<<<<<< HEAD
-              audio_filters: [],
-              video_filters: [
-                {
-                  type: "SIMPLE_GLASSES_DETECTION",
-                  id: "simple-glasses-detection"
-                }
-                /* {
-                  type: "GLASSES_DETECTION",
-                  id: "glasses-detection",
-                } */
-=======
               video_filters: [],
               audio_filters: [
                 {
@@ -611,17 +599,33 @@
                   id: "display-speaking-time",
                   audio_speaking_time_filter_id: "audio-speaking-time"
                 }
->>>>>>> 8656076a
               ]
             })
           }
           disabled={props.connection.state !== ConnectionState.CONNECTED}
         >
-<<<<<<< HEAD
+          Display Speaking Time
+        </button>
+        <button
+          onClick={() =>
+            props.connection.sendMessage("SET_FILTERS", {
+              participant_id: "all",
+              audio_filters: [],
+              video_filters: [
+                {
+                  type: "SIMPLE_GLASSES_DETECTION",
+                  id: "simple-glasses-detection"
+                }
+                /* {
+                  type: "GLASSES_DETECTION",
+                  id: "glasses-detection",
+                } */
+              ]
+            })
+          }
+          disabled={props.connection.state !== ConnectionState.CONNECTED}
+        >
           Glasses Detection
-=======
-          Display Speaking Time
->>>>>>> 8656076a
         </button>
       </div>
     </>

--- conflicted
+++ resolved
@@ -110,11 +110,7 @@
       connection.api.off("EXPERIMENT_STARTED", handleExperimentStarted);
       connection.api.off("EXPERIMENT_ENDED", handleExperimentEnded);
       connection.api.off("CHAT", handleChatMessages);
-<<<<<<< HEAD
-      connection.api.off("FILTERS_TEST_STATUS", onFiltersTestStatus);
-=======
       connection.api.off("FILTERS_DATA", handleFiltersData);
->>>>>>> 566057d0
     };
   }, [connection]);
 
@@ -306,9 +302,11 @@
       })
     );
   };
+
   const handleFiltersData = (data) => {
     dispatch(updateFiltersData(data));
   };
+
   /**
    * Get a specific session information
    * Used in participant's view
@@ -329,15 +327,6 @@
 
   const onGetFiltersDataSendToParticipant = (data) => {
     connection.sendMessage("GET_FILTERS_DATA_SEND_TO_PARTICIPANT", data);
-  };
-
-<<<<<<< HEAD
-  const onFiltersTestStatus = (data) => {
-    console.log("onFiltersTestStatus", data);
-=======
-  const handleFiltersData = (data) => {
-    console.log(data);
->>>>>>> 566057d0
   };
 
   const onDeleteSession = (sessionId) => {

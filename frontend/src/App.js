import { useEffect, useRef, useState } from "react";
import { Route, Routes, useNavigate, useSearchParams } from "react-router-dom";
import "./App.css";
import CustomSnackbar from "./components/atoms/CustomSnackbar/CustomSnackbar";
import Connection from "./networking/Connection";
import ConnectionState from "./networking/ConnectionState";
import ConnectionLatencyTest from "./pages/ConnectionLatencyTest/ConnectionLatencyTest";
import ConnectionTest from "./pages/ConnectionTest/ConnectionTest";
import Lobby from "./pages/Lobby/Lobby";
import PostProcessing from "./pages/PostProcessing/PostProcessing";
import SessionForm from "./pages/SessionForm/SessionForm";
import SessionOverview from "./pages/SessionOverview/SessionOverview";
import WatchingRoom from "./pages/WatchingRoom/WatchingRoom";
import PageTemplate from "./components/templates/PageTemplate";
import HeaderActionArea from "./components/atoms/Button/HeaderActionArea";
import { useAppDispatch, useAppSelector } from "./redux/hooks";
import {
  changeExperimentState,
  createExperiment,
  joinExperiment,
  selectOngoingExperiment
} from "./redux/slices/ongoingExperimentSlice";
import { saveSession } from "./redux/slices/openSessionSlice";
import {
  addMessageToCurrentSession,
  addNote,
  createSession,
  deleteSession,
  getSessionsList,
  selectSessions,
  setCurrentSession,
  setExperimentTimes,
  updateFiltersData,
  updateSession
} from "./redux/slices/sessionsListSlice";
import { initialSnackbar } from "./utils/constants";
import { ExperimentTimes, Tabs } from "./utils/enums";
import { getLocalStream, getSessionById } from "./utils/utils";
import { toggleSingleTab } from "./redux/slices/tabsSlice";
import { faComment } from "@fortawesome/free-solid-svg-icons/faComment";
import { faClipboardCheck, faUsers, faClipboardList } from "@fortawesome/free-solid-svg-icons";

function App() {
  const [localStream, setLocalStream] = useState(null);
  const [connection, setConnection] = useState(null);
  const [connectionState, setConnectionState] = useState(null);
  const [connectedParticipants, setConnectedParticipants] = useState([]);
  let [searchParams, setSearchParams] = useSearchParams();
  const sessionsList = useAppSelector(selectSessions);
  const ongoingExperiment = useAppSelector(selectOngoingExperiment);
  const sessionsListRef = useRef();
  sessionsListRef.current = sessionsList;
  const ongoingExperimentRef = useRef();
  ongoingExperimentRef.current = ongoingExperiment;
  const [snackbar, setSnackbar] = useState(initialSnackbar);
  const navigate = useNavigate();
  const dispatch = useAppDispatch();
  const connectedPeersChangeHandler = async (peers) => {
    console.groupCollapsed("%cConnection peer streams change Handler", "color:blue");
    console.groupEnd();
    setConnectedParticipants(peers);
  };

  const streamChangeHandler = async () => {
    console.log("%cRemote Stream Change Handler", "color:blue");
  };

  /** Handle `connectionStateChange` event of {@link Connection} */
  const stateChangeHandler = async (state) => {
    console.log(`%cConnection state change Handler: ${ConnectionState[state]}`, "color:blue");

    setConnectionState(state);
  };

  // Register Connection event handlers
  useEffect(() => {
    if (!connection) {
      return;
    }

    connection.on("remoteStreamChange", streamChangeHandler);
    connection.on("connectionStateChange", stateChangeHandler);
    connection.on("connectedPeersChange", connectedPeersChangeHandler);

    connection.api.on("SESSION_LIST", handleSessionList);
    connection.api.on("SESSION", handleSession);
    connection.api.on("DELETED_SESSION", handleDeletedSession);
    connection.api.on("SAVED_SESSION", handleSavedSession);
    connection.api.on("SESSION_CHANGE", handleSessionChange);
    connection.api.on("SUCCESS", handleSuccess);
    connection.api.on("ERROR", handleError);
    connection.api.on("EXPERIMENT_CREATED", handleExperimentCreated);
    connection.api.on("EXPERIMENT_STARTED", handleExperimentStarted);
    connection.api.on("EXPERIMENT_ENDED", handleExperimentEnded);
    connection.api.on("CHAT", handleChatMessages);
<<<<<<< HEAD
    connection.api.on("PING", handlePing);
=======
    connection.api.on("FILTERS_DATA", handleFiltersData);
>>>>>>> 8376b54e
    return () => {
      connection.off("remoteStreamChange", streamChangeHandler);
      connection.off("connectionStateChange", stateChangeHandler);
      connection.off("connectedPeersChange", connectedPeersChangeHandler);

      connection.api.off("SESSION_LIST", handleSessionList);
      connection.api.off("SESSION", handleSession);
      connection.api.off("DELETED_SESSION", handleDeletedSession);
      connection.api.off("SAVED_SESSION", handleSavedSession);
      connection.api.off("SESSION_CHANGE", handleSessionChange);
      connection.api.off("SUCCESS", handleSuccess);
      connection.api.off("ERROR", handleError);
      connection.api.off("EXPERIMENT_CREATED", handleExperimentCreated);
      connection.api.off("EXPERIMENT_STARTED", handleExperimentStarted);
      connection.api.off("EXPERIMENT_ENDED", handleExperimentEnded);
      connection.api.off("CHAT", handleChatMessages);
<<<<<<< HEAD
      connection.api.off("PING", handlePing);
=======
      connection.api.off("FILTERS_DATA", handleFiltersData);
>>>>>>> 8376b54e
    };
  }, [connection]);

  useEffect(() => {
    const closeConnection = () => {
      connection?.stop();
    };

    const sessionIdParam = searchParams.get("sessionId");
    const participantIdParam = searchParams.get("participantId");
    const experimenterPasswordParam = searchParams.get("experimenterPassword");

    const sessionId = sessionIdParam ? sessionIdParam : "";
    const participantId = participantIdParam ? participantIdParam : "";
    let experimenterPassword = experimenterPasswordParam ?? "";
    const userType = sessionId && participantId ? "participant" : "experimenter";

    const pathname = window.location.pathname.toLowerCase();
    const isConnectionTestPage =
      pathname === "/connectiontest" || pathname === "/connectionlatencytest";

    // TODO: get experimenter password before creating Connection, e.g. from "login" page
    // The following solution using `prompt` is only a placeholder.
    if (!isConnectionTestPage && userType === "experimenter" && !experimenterPassword) {
      //experimenterPassword = prompt("Please insert experimenter password");
      experimenterPassword = "no-password-given";
    }

    const asyncStreamHelper = async (connection) => {
      const stream = await getLocalStream();
      if (stream) {
        setLocalStream(stream);
        // Start connection if current page is not connection test page
        if (!isConnectionTestPage) {
          connection.start(stream);
        }
      }
    };

    const newConnection = new Connection(
      userType,
      sessionId,
      participantId,
      experimenterPassword || "no-password-given", // "no-password-given" is a placeholder when experimenterPassword is an empty string
      true
    );

    setConnection(newConnection);
    if (userType === "participant" && pathname !== "/connectionlatencytest") {
      asyncStreamHelper(newConnection);
      return;
    }

    // Start connection if current page is not connection test page
    if (!isConnectionTestPage) {
      newConnection.start();
    }

    window.addEventListener("beforeunload", closeConnection);

    return () => {
      window.removeEventListener("beforeunload", closeConnection);
      closeConnection();
    };
  }, []);

  useEffect(() => {
    if (!connection || connectionState !== ConnectionState.CONNECTED) {
      return;
    }

    connection.sendMessage("GET_SESSION_LIST", {});
  }, [connection, connectionState]);

  const handleSessionList = (data) => {
    dispatch(getSessionsList(data));
  };

  const handleSession = (data) => {
    dispatch(setCurrentSession(data));
  };

  const handleChatMessages = (data) => {
    // this is logged on participant's view
    dispatch(
      addMessageToCurrentSession({
        message: data,
        sessionId: data.session,
        author: data.author,
        target: data.target
      })
    );
    if (data.author === "experimenter" && data.target === "participants") {
      setSnackbar({
        open: true,
        text: data.message,
        severity: "info",
        autoHideDuration: 10000,
        anchorOrigin: { vertical: "top", horizontal: "center" }
      });
    }
  };

  const handleDeletedSession = (data) => {
    setSnackbar({
      open: true,
      text: `Successfully deleted session with ID ${data}`,
      severity: "success"
    });
    dispatch(deleteSession(data));
  };

  const handleSavedSession = (data) => {
    // Redirects to session overview page on saving a session
    navigate("/");
    if (!getSessionById(data.id, sessionsListRef.current)) {
      setSnackbar({
        open: true,
        text: `Successfully created session ${data.title}`,
        severity: "success"
      });
      dispatch(createSession(data));
    } else {
      setSnackbar({
        open: true,
        text: `Successfully updated session ${data.title}`,
        severity: "success"
      });
      dispatch(updateSession(data));
    }

    dispatch(saveSession(data));
  };

  const handleSuccess = (data) => {
    setSnackbar({
      open: true,
      text: `SUCCESS: ${data.description}`,
      severity: "success"
    });
  };

  const handleError = (data) => {
    setSnackbar({ open: true, text: `${data.description}`, severity: "error" });
  };

  const handleSessionChange = (data) => {
    if (!getSessionById(data.id, sessionsListRef.current)) {
      dispatch(createSession(data));
    } else {
      dispatch(updateSession(data));
    }
  };

  const handleExperimentCreated = (data) => {
    dispatch(
      setExperimentTimes({
        action: ExperimentTimes.CREATION_TIME,
        value: data.creation_time,
        sessionId: data.session_id
      })
    );
  };

  const handleExperimentStarted = (data) => {
    dispatch(
      setExperimentTimes({
        action: ExperimentTimes.START_TIME,
        value: data.start_time,
        sessionId: ongoingExperimentRef.current.sessionId
      })
    );
  };

  const handleExperimentEnded = (data) => {
    dispatch(
      setExperimentTimes({
        action: ExperimentTimes.END_TIME,
        value: data.end_time,
        sessionId: ongoingExperimentRef.current.sessionId
      })
    );

    dispatch(
      setExperimentTimes({
        action: ExperimentTimes.START_TIME,
        value: data.start_time,
        sessionId: ongoingExperimentRef.current.sessionId
      })
    );
  };

<<<<<<< HEAD
  const handlePing = (data) => {
    const timestamp = window.performance.now();

    connection.sendMessage("PONG", {
      handled_time: timestamp,
      ping_data: data
    });
=======
  const handleFiltersData = (data) => {
    dispatch(updateFiltersData(data));
>>>>>>> 8376b54e
  };

  /**
   * Get a specific session information
   * Used in participant's view
   * @param sessionId
   */
  const onGetSession = (sessionId) => {
    connection.sendMessage("GET_SESSION", { session_id: sessionId });
  };

  const onCreateExperiment = (sessionId) => {
    connection.sendMessage("CREATE_EXPERIMENT", { session_id: sessionId });
    dispatch(createExperiment(sessionId)); // Initialize ongoingExperiment redux slice
  };

  const onGetFiltersData = (data) => {
    connection.sendMessage("GET_FILTERS_DATA", data);
  };

  const onGetFiltersDataSendToParticipant = (data) => {
    connection.sendMessage("GET_FILTERS_DATA_SEND_TO_PARTICIPANT", data);
  };

  const onDeleteSession = (sessionId) => {
    connection.sendMessage("DELETE_SESSION", {
      session_id: sessionId
    });
  };

  const onSendSessionToBackend = (session) => {
    connection.sendMessage("SAVE_SESSION", session);
  };

  const onKickBanParticipant = (participant, action) => {
    if (action === "Kick") {
      connection.sendMessage("KICK_PARTICIPANT", participant);
    } else {
      connection.sendMessage("BAN_PARTICIPANT", participant);
    }
  };

  const onJoinExperiment = (session) => {
    const sessionId = session.id;
    connection.sendMessage("JOIN_EXPERIMENT", { session_id: sessionId });
    dispatch(joinExperiment(sessionId));
    dispatch(setCurrentSession(session));
  };

  const onAddNote = (note, sessionId) => {
    connection.sendMessage("ADD_NOTE", note);
    dispatch(addNote({ note: note, id: sessionId }));
  };

  const onChat = (messageObj) => {
    // do not send a message if it's empty
    if (messageObj.message && messageObj.message !== "") {
      connection.sendMessage("CHAT", messageObj);
    }
  };

  const onLeaveExperiment = () => {
    connection.sendMessage("LEAVE_EXPERIMENT", {});
  };

  const onMuteParticipant = (muteRequest) => {
    connection.sendMessage("MUTE", muteRequest);
  };

  const onStartExperiment = () => {
    connection.sendMessage("START_EXPERIMENT", {});
    dispatch(changeExperimentState("ONGOING"));
  };

  const onEndExperiment = () => {
    connection.sendMessage("STOP_EXPERIMENT", {});
  };

  const toggleModal = (modal) => {
    dispatch(toggleSingleTab(modal));
  };

  return (
    <div className="App">
      {sessionsList ? (
        <Routes>
          <Route
            exact
            path="/"
            element={
              <PageTemplate
                title={"Synchrony Experimental Hub"}
                customComponent={
                  <SessionOverview
                    onDeleteSession={onDeleteSession}
                    onCreateExperiment={onCreateExperiment}
                    onJoinExperiment={onJoinExperiment}
                  />
                }
                buttonListComponent={
                  <HeaderActionArea
                    buttons={[
                      {
                        onClick: () => navigate("/postProcessingRoom"),
                        label: "Post-Processing Room"
                      }
                    ]}
                  />
                }
              />
            }
          />
          <Route
            exact
            path="/postProcessingRoom"
            element={
              <PageTemplate
                title={"Post-Processing Room"}
                customComponent={<PostProcessing />}
                buttonListComponent={
                  <HeaderActionArea
                    buttons={[
                      {
                        onClick: () => navigate("/"),
                        label: "Back to Session Overview"
                      }
                    ]}
                  />
                }
              />
            }
          />
          <Route
            exact
            path="/lobby"
            element={
              connection ? (
                <PageTemplate
                  title={"Lobby"}
                  buttonListComponent={
                    <HeaderActionArea
                      buttons={[
                        {
                          onClick: () => toggleModal(Tabs.CHAT),
                          icon: faComment
                        },
                        {
                          onClick: () => toggleModal(Tabs.INSTRUCTIONS),
                          icon: faClipboardCheck
                        }
                      ]}
                    />
                  }
                  customComponent={
                    <Lobby
                      connectedParticipants={connectedParticipants}
                      localStream={localStream}
                      connection={connection}
                      onGetSession={onGetSession}
                      onChat={onChat}
                    />
                  }
                />
              ) : (
                "Loading..."
              )
            }
          />
          <Route
            exact
            path="/template"
            element={
              <PageTemplate
                title={"Experimental Hub Template"}
                buttonListComponent={
                  <HeaderActionArea
                    buttons={[
                      {
                        onClick: () => toggleModal(Tabs.CHAT),
                        icon: faComment
                      },
                      {
                        onClick: () => toggleModal(Tabs.INSTRUCTIONS),
                        icon: faClipboardCheck
                      },
                      {
                        onClick: () => toggleModal(Tabs.PARTICIPANTS),
                        icon: faUsers
                      },
                      {
                        onClick: () => toggleModal(Tabs.FILTER_INFORMATION),
                        icon: faClipboardList
                      }
                    ]}
                  />
                }
                customComponent={
                  <WatchingRoom
                    connectedParticipants={connectedParticipants}
                    onKickBanParticipant={onKickBanParticipant}
                    onAddNote={onAddNote}
                    onChat={onChat}
                    onGetSession={onGetSession}
                    onLeaveExperiment={onLeaveExperiment}
                    onMuteParticipant={onMuteParticipant}
                    onStartExperiment={onStartExperiment}
                    onEndExperiment={onEndExperiment}
                    onGetFiltersData={onGetFiltersData}
                  />
                }
              />
            }
          />
          <Route
            exact
            path="/watchingRoom"
            element={
              <PageTemplate
                title={"Watching Room"}
                buttonListComponent={
                  <HeaderActionArea
                    buttons={[
                      {
                        onClick: () => toggleModal(Tabs.CHAT),
                        icon: faComment
                      },
                      {
                        onClick: () => toggleModal(Tabs.INSTRUCTIONS),
                        icon: faClipboardCheck
                      },
                      {
                        onClick: () => toggleModal(Tabs.PARTICIPANTS),
                        icon: faUsers
                      },
                      {
                        onClick: () => toggleModal(Tabs.FILTER_INFORMATION),
                        icon: faClipboardList
                      }
                    ]}
                  />
                }
                customComponent={
                  <WatchingRoom
                    connectedParticipants={connectedParticipants}
                    onKickBanParticipant={onKickBanParticipant}
                    onAddNote={onAddNote}
                    onChat={onChat}
                    onGetSession={onGetSession}
                    onLeaveExperiment={onLeaveExperiment}
                    onMuteParticipant={onMuteParticipant}
                    onStartExperiment={onStartExperiment}
                    onEndExperiment={onEndExperiment}
                    onGetFiltersData={onGetFiltersData}
                  />
                }
                centerContentOnYAxis={true}
              />
            }
          />
          <Route
            exact
            path="/sessionForm"
            element={
              <PageTemplate
                title={"Session Form"}
                customComponent={<SessionForm onSendSessionToBackend={onSendSessionToBackend} />}
                centerContentOnYAxis={true}
              />
            }
          />
          <Route
            exact
            path="/connectionTest"
            element={
              connection ? (
                <ConnectionTest
                  localStream={localStream}
                  setLocalStream={setLocalStream}
                  connection={connection}
                  setConnection={setConnection}
                />
              ) : (
                "loading"
              )
            }
          />
          <Route
            exact
            path="/connectionLatencyTest"
            element={
              connection ? (
                <ConnectionLatencyTest
                  localStream={localStream}
                  setLocalStream={setLocalStream}
                  connection={connection}
                />
              ) : (
                "loading"
              )
            }
          />
        </Routes>
      ) : (
        <h1>Loading...</h1>
      )}
      <CustomSnackbar
        open={snackbar.open}
        text={snackbar.text}
        severity={snackbar.severity}
        handleClose={() => setSnackbar(initialSnackbar)}
        autoHideDuration={snackbar.autoHideDuration}
        anchorOrigin={snackbar.anchorOrigin}
      />
    </div>
  );
}

export default App;<|MERGE_RESOLUTION|>--- conflicted
+++ resolved
@@ -93,11 +93,8 @@
     connection.api.on("EXPERIMENT_STARTED", handleExperimentStarted);
     connection.api.on("EXPERIMENT_ENDED", handleExperimentEnded);
     connection.api.on("CHAT", handleChatMessages);
-<<<<<<< HEAD
     connection.api.on("PING", handlePing);
-=======
     connection.api.on("FILTERS_DATA", handleFiltersData);
->>>>>>> 8376b54e
     return () => {
       connection.off("remoteStreamChange", streamChangeHandler);
       connection.off("connectionStateChange", stateChangeHandler);
@@ -114,11 +111,8 @@
       connection.api.off("EXPERIMENT_STARTED", handleExperimentStarted);
       connection.api.off("EXPERIMENT_ENDED", handleExperimentEnded);
       connection.api.off("CHAT", handleChatMessages);
-<<<<<<< HEAD
       connection.api.off("PING", handlePing);
-=======
       connection.api.off("FILTERS_DATA", handleFiltersData);
->>>>>>> 8376b54e
     };
   }, [connection]);
 
@@ -311,7 +305,6 @@
     );
   };
 
-<<<<<<< HEAD
   const handlePing = (data) => {
     const timestamp = window.performance.now();
 
@@ -319,10 +312,10 @@
       handled_time: timestamp,
       ping_data: data
     });
-=======
+  };
+
   const handleFiltersData = (data) => {
     dispatch(updateFiltersData(data));
->>>>>>> 8376b54e
   };
 
   /**

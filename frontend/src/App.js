--- conflicted
+++ resolved
@@ -93,11 +93,8 @@
     connection.api.on("EXPERIMENT_STARTED", handleExperimentStarted);
     connection.api.on("EXPERIMENT_ENDED", handleExperimentEnded);
     connection.api.on("CHAT", handleChatMessages);
-<<<<<<< HEAD
     connection.api.on("PING", handlePing);
-=======
     connection.api.on("FILTERS_CONFIG", handleFiltersConfig);
->>>>>>> 7fd97555
     connection.api.on("FILTERS_DATA", handleFiltersData);
     return () => {
       connection.off("remoteStreamChange", streamChangeHandler);
@@ -115,11 +112,8 @@
       connection.api.off("EXPERIMENT_STARTED", handleExperimentStarted);
       connection.api.off("EXPERIMENT_ENDED", handleExperimentEnded);
       connection.api.off("CHAT", handleChatMessages);
-<<<<<<< HEAD
       connection.api.off("PING", handlePing);
-=======
       connection.api.off("FILTERS_CONFIG", handleFiltersConfig);
->>>>>>> 7fd97555
       connection.api.off("FILTERS_DATA", handleFiltersData);
     };
   }, [connection]);
@@ -313,7 +307,6 @@
     );
   };
 
-<<<<<<< HEAD
   const handlePing = (data) => {
     const timestamp = window.performance.now();
 
@@ -321,14 +314,14 @@
       handled_time: timestamp,
       ping_data: data
     });
-=======
+  };
+
   const handleFiltersConfig = (data) => {
     dispatch(initializeFiltersData(data));
   };
 
   const handleFiltersData = (data) => {
     dispatch(updateFiltersData(data));
->>>>>>> 7fd97555
   };
 
   /**

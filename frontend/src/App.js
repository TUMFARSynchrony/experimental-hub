--- conflicted
+++ resolved
@@ -95,13 +95,10 @@
 
     const sessionIdParam = searchParams.get("sessionId");
     const participantIdParam = searchParams.get("participantId");
-<<<<<<< HEAD
-=======
     const experimenterPasswordParam = searchParams.get("experimenterPassword");
     console.log("sessionIdParam", sessionIdParam);
     console.log("participantIdParam", participantIdParam);
     console.log("experimenterPasswordParam", experimenterPasswordParam);
->>>>>>> 2414c991
 
     const sessionId = sessionIdParam ? sessionIdParam : "";
     const participantId = participantIdParam ? participantIdParam : "";
@@ -110,14 +107,17 @@
       sessionId && participantId ? "participant" : "experimenter";
 
     const pathname = window.location.pathname.toLowerCase();
-    const isConnectionTestPage = (
-      pathname === "/connectiontest" || pathname === "/connectionlatencytest"
-    );
+    const isConnectionTestPage =
+      pathname === "/connectiontest" || pathname === "/connectionlatencytest";
 
     // TODO: get experimenter password before creating Connection, e.g. from "login" page
     // The following solution using `prompt` is only a placeholder.
-    if (!isConnectionTestPage && userType === "experimenter" && !experimenterPassword) {
-      experimenterPassword = prompt("Please insert experimenter password")
+    if (
+      !isConnectionTestPage &&
+      userType === "experimenter" &&
+      !experimenterPassword
+    ) {
+      experimenterPassword = prompt("Please insert experimenter password");
     }
 
     const asyncStreamHelper = async (connection) => {

--- conflicted
+++ resolved
@@ -465,12 +465,9 @@
               />
             }
           />
-<<<<<<< HEAD
           <Route exact path="/consent" element={<Consent />} />
           <Route exact path="/end" element={<End />} />
           <Route exact path="/postProcessingRoom" element={<PostProcessing />} />
-=======
->>>>>>> 7fd97555
           <Route
             exact
             path="/lobby"

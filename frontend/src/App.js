--- conflicted
+++ resolved
@@ -454,12 +454,8 @@
               />
             }
           />
-<<<<<<< HEAD
           <Route exact path="/consent" element={<Consent />} />
           <Route exact path="/end" element={<End />} />
-          <Route exact path="/postProcessingRoom" element={<PostProcessing />} />
-=======
->>>>>>> 85bcf23b
           <Route
             exact
             path="/lobby"

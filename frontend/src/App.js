--- conflicted
+++ resolved
@@ -37,11 +37,7 @@
 import { getLocalStream, getSessionById } from "./utils/utils";
 import { toggleSingleTab } from "./redux/slices/tabsSlice";
 import { faComment } from "@fortawesome/free-solid-svg-icons/faComment";
-import {
-  faClipboardCheck,
-  faUsers,
-  faClipboardList
-} from "@fortawesome/free-solid-svg-icons";
+import { faClipboardCheck, faUsers, faClipboardList } from "@fortawesome/free-solid-svg-icons";
 
 function App() {
   const [localStream, setLocalStream] = useState(null);
@@ -97,19 +93,9 @@
     connection.api.on("EXPERIMENT_STARTED", handleExperimentStarted);
     connection.api.on("EXPERIMENT_ENDED", handleExperimentEnded);
     connection.api.on("CHAT", handleChatMessages);
-<<<<<<< HEAD
     connection.api.on("GET_FILTERS_DATA", onGetFiltersData);
     connection.api.on("FILTERS_DATA", handleFiltersData);
-    connection.api.on("GET_FILTERS_TEST_STATUS", onGetFiltersTestStatus);
-    connection.api.on("FILTERS_TEST_STATUS", onFiltersTestStatus);
-=======
-    connection.api.on("GET_FILTERS_DATA", handleGetFiltersData);
-    connection.api.on(
-      "GET_FILTERS_DATA_SEND_TO_PARTICIPANT",
-      handleGetFiltersDataSendToParticipant
-    );
-    connection.api.on("FILTERS_DATA", handleFiltersTestStatus);
->>>>>>> 1dde7116
+    connection.api.on("GET_FILTERS_DATA_SEND_TO_PARTICIPANT", onGetFiltersDataSendToParticipant);
     return () => {
       connection.off("remoteStreamChange", streamChangeHandler);
       connection.off("connectionStateChange", stateChangeHandler);
@@ -126,19 +112,9 @@
       connection.api.off("EXPERIMENT_STARTED", handleExperimentStarted);
       connection.api.off("EXPERIMENT_ENDED", handleExperimentEnded);
       connection.api.off("CHAT", handleChatMessages);
-<<<<<<< HEAD
       connection.api.off("GET_FILTERS_DATA", onGetFiltersData);
+      connection.api.off("GET_FILTERS_DATA_SEND_TO_PARTICIPANT", onGetFiltersDataSendToParticipant);
       connection.api.off("FILTERS_DATA", handleFiltersData);
-      connection.api.off("GET_FILTERS_TEST_STATUS", onGetFiltersTestStatus);
-      connection.api.off("FILTERS_TEST_STATUS", onFiltersTestStatus);
-=======
-      connection.api.off("GET_FILTERS_DATA", handleGetFiltersData);
-      connection.api.off(
-        "GET_FILTERS_DATA_SEND_TO_PARTICIPANT",
-        handleGetFiltersDataSendToParticipant
-      );
-      connection.api.off("FILTERS_DATA", handleFiltersTestStatus);
->>>>>>> 1dde7116
     };
   }, [connection]);
 
@@ -351,13 +327,8 @@
     connection.sendMessage("GET_FILTERS_DATA", data);
   };
 
-<<<<<<< HEAD
-  const onGetFiltersTestStatus = (data) => {
-    connection.sendMessage("GET_FILTERS_TEST_STATUS", data);
-=======
-  const handleGetFiltersDataSendToParticipant = (data) => {
+  const onGetFiltersDataSendToParticipant = (data) => {
     connection.sendMessage("GET_FILTERS_DATA_SEND_TO_PARTICIPANT", data);
->>>>>>> 1dde7116
   };
 
   const onFiltersTestStatus = (data) => {

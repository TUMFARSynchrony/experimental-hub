--- conflicted
+++ resolved
@@ -6,11 +6,8 @@
   chatTabActive: true,
   instructionsTabActive: false,
   participantsTabActive: false,
-<<<<<<< HEAD
-  chatGptTabActive: false
-=======
+  chatGptTabActive: false,
   filterInformationTabActive: false
->>>>>>> 7fd97555
 };
 
 export const tabsSlice = createSlice({
@@ -21,11 +18,8 @@
       state.chatTabActive = false;
       state.instructionsTabActive = false;
       state.participantsTabActive = false;
-<<<<<<< HEAD
+      state.filterInformationTabActive = false;
       state.chatTabActive = false;
-=======
-      state.filterInformationTabActive = false;
->>>>>>> 7fd97555
     },
     toggleSingleTab: (state, { payload }) => {
       const tab: Tabs = payload;
@@ -34,38 +28,28 @@
           state.chatTabActive = !state.chatTabActive;
           state.instructionsTabActive = false;
           state.participantsTabActive = false;
-<<<<<<< HEAD
+          state.filterInformationTabActive = false;
           state.chatGptTabActive = false;
-=======
-          state.filterInformationTabActive = false;
->>>>>>> 7fd97555
           break;
         case Tabs.INSTRUCTIONS:
           state.chatTabActive = false;
           state.instructionsTabActive = !state.instructionsTabActive;
           state.participantsTabActive = false;
-<<<<<<< HEAD
+          state.filterInformationTabActive = false;
           state.chatTabActive = false;
-=======
-          state.filterInformationTabActive = false;
->>>>>>> 7fd97555
           break;
         case Tabs.PARTICIPANTS:
           state.chatTabActive = false;
           state.instructionsTabActive = false;
           state.participantsTabActive = !state.participantsTabActive;
-<<<<<<< HEAD
+          state.filterInformationTabActive = false;
           state.chatTabActive = false;
-
-=======
-          state.filterInformationTabActive = false;
           break;
         case Tabs.FILTER_INFORMATION:
           state.chatTabActive = false;
           state.instructionsTabActive = false;
           state.participantsTabActive = false;
           state.filterInformationTabActive = !state.filterInformationTabActive;
->>>>>>> 7fd97555
           break;
         case Tabs.CHATGPT:
           state.chatTabActive = false;
@@ -86,9 +70,7 @@
 
 export const selectParticipantsTab = (state: RootState) => state.tabs.participantsTabActive;
 
-<<<<<<< HEAD
-export const selectChatGptTab = (state: RootState) => state.tabs.chatGptTabActive;
-=======
 export const selectFilterInformationTab = (state: RootState) =>
   state.tabs.filterInformationTabActive;
->>>>>>> 7fd97555
+
+export const selectChatGptTab = (state: RootState) => state.tabs.chatGptTabActive;
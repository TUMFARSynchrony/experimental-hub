--- conflicted
+++ resolved
@@ -21,9 +21,6 @@
   CHAT = "chat",
   INSTRUCTIONS = "instructions",
   PARTICIPANTS = "participants",
-<<<<<<< HEAD
+  FILTER_INFORMATION = "filter_information",
   CHATGPT = "chatgpt"
-=======
-  FILTER_INFORMATION = "filter_information"
->>>>>>> 7fd97555
 }